# Copyright 2018-2021 Xanadu Quantum Technologies Inc.

# Licensed under the Apache License, Version 2.0 (the "License");
# you may not use this file except in compliance with the License.
# You may obtain a copy of the License at

#     http://www.apache.org/licenses/LICENSE-2.0

# Unless required by applicable law or agreed to in writing, software
# distributed under the License is distributed on an "AS IS" BASIS,
# WITHOUT WARRANTIES OR CONDITIONS OF ANY KIND, either express or implied.
# See the License for the specific language governing permissions and
# limitations under the License.
r"""
Contains the CVNeuralNetLayers template.
"""
# pylint: disable-msg=too-many-branches,too-many-arguments,protected-access,arguments-differ
import pennylane as qml
from pennylane.operation import Operation, AnyWires


class CVNeuralNetLayers(Operation):
    r"""A sequence of layers of a continuous-variable quantum neural network,
    as specified in `arXiv:1806.06871 <https://arxiv.org/abs/1806.06871>`_.

    The layer consists
    of interferometers, displacement and squeezing gates mimicking the linear transformation of
    a neural network in the x-basis of the quantum system, and uses a Kerr gate
    to introduce a 'quantum' nonlinearity.

    The layers act on the :math:`M` modes given in ``wires``,
    and include interferometers of :math:`K=M(M-1)/2` beamsplitters. The different weight parameters
    contain the weights for each layer. The number of layers :math:`L` is therefore derived
    from the first dimension of ``weights``.

    This example shows a 4-mode CVNeuralNet layer with squeezing gates :math:`S`, displacement gates :math:`D` and
    Kerr gates :math:`K`. The two big blocks are interferometers of type
    :mod:`pennylane.Interferometer`:

    .. figure:: ../../_static/layer_cvqnn.png
        :align: center
        :width: 60%
        :target: javascript:void(0);

    .. note::
       The CV neural network architecture includes :class:`~pennylane.ops.Kerr` operations.
       Make sure to use a suitable device, such as the :code:`strawberryfields.fock`
       device of the `PennyLane-SF <https://github.com/XanaduAI/pennylane-sf>`_ plugin.

    Args:
        theta_1 (tensor_like): shape :math:`(L, K)` tensor of transmittivity angles for first interferometer
        phi_1 (tensor_like): shape :math:`(L, K)` tensor of phase angles for first interferometer
        varphi_1 (tensor_like): shape :math:`(L, M)` tensor of rotation angles to apply after first interferometer
        r (tensor_like): shape :math:`(L, M)` tensor of squeezing amounts for :class:`~pennylane.ops.Squeezing` operations
        phi_r (tensor_like): shape :math:`(L, M)` tensor of squeezing angles for :class:`~pennylane.ops.Squeezing` operations
        theta_2 (tensor_like): shape :math:`(L, K)` tensor of transmittivity angles for second interferometer
        phi_2 (tensor_like): shape :math:`(L, K)` tensor of phase angles for second interferometer
        varphi_2 (tensor_like): shape :math:`(L, M)` tensor of rotation angles to apply after second interferometer
        a (tensor_like): shape :math:`(L, M)` tensor of displacement magnitudes for :class:`~pennylane.ops.Displacement` operations
        phi_a (tensor_like): shape :math:`(L, M)` tensor of displacement angles for :class:`~pennylane.ops.Displacement` operations
        k (tensor_like): shape :math:`(L, M)` tensor of kerr parameters for :class:`~pennylane.ops.Kerr` operations
        wires (Iterable): wires that the template acts on

    .. UsageDetails::

        **Parameter shapes**

        A list of shapes for the 11 input parameter tensors can be computed by the static method
        :meth:`~.CVNeuralNetLayers.shape` and used when creating randomly
        initialised weights:

        .. code-block:: python

            shapes = CVNeuralNetLayers.shape(n_layers=2, n_wires=2)
            weights = [np.random.random(shape) for shape in shapes]

            def circuit():
              CVNeuralNetLayers(*weights, wires=[0, 1])
              return qml.expval(qml.X(0))

    """

    num_wires = AnyWires
    grad_method = None

    def __init__(
        self,
        theta_1,
        phi_1,
        varphi_1,
        r,
        phi_r,
        theta_2,
        phi_2,
        varphi_2,
        a,
        phi_a,
        k,
        wires,
        do_queue=True,
        id=None,
    ):

        n_wires = len(wires)
        # n_if -> theta and phi shape for Interferometer
        n_if = n_wires * (n_wires - 1) // 2

        # check that first dimension is the same
        weights_list = [theta_1, phi_1, varphi_1, r, phi_r, theta_2, phi_2, varphi_2, a, phi_a, k]
        shapes = [qml.math.shape(w) for w in weights_list]
        first_dims = [s[0] for s in shapes]
        if len(set(first_dims)) > 1:
            raise ValueError(
                f"The first dimension of all parameters needs to be the same, got {first_dims}"
            )

        # check second dimensions
        second_dims = [s[1] for s in shapes]
        expected = [n_if] * 2 + [n_wires] * 3 + [n_if] * 2 + [n_wires] * 4
        if not all(e == d for e, d in zip(expected, second_dims)):
            raise ValueError("Got unexpected shape for one or more parameters.")

        self.n_layers = shapes[0][0]

        super().__init__(
            theta_1,
            phi_1,
            varphi_1,
            r,
            phi_r,
            theta_2,
            phi_2,
            varphi_2,
            a,
            phi_a,
            k,
            wires=wires,
            do_queue=do_queue,
            id=id,
        )

    @property
    def num_params(self):
        return 11

    @staticmethod
    def compute_decomposition(
        theta_1, phi_1, varphi_1, r, phi_r, theta_2, phi_2, varphi_2, a, phi_a, k, wires
    ):  # pylint: disable=arguments-differ
        r"""Compute a decomposition of the CVNeuralNetLayers operator.

        The decomposition defines an Operator as a product of more fundamental gates:

        .. math:: O = O_1 O_2 \dots O_n.

        ``compute_decomposition`` is a static method and can provide the decomposition of a given
        operator without creating a specific instance.

        .. seealso:: :meth:`~.CVNeuralNetLayers.decomposition`.

        Args:

            theta_1 (tensor_like): shape :math:`(L, K)` tensor of transmittivity angles for first interferometer
            phi_1 (tensor_like): shape :math:`(L, K)` tensor of phase angles for first interferometer
            varphi_1 (tensor_like): shape :math:`(L, M)` tensor of rotation angles to apply after first interferometer
            r (tensor_like): shape :math:`(L, M)` tensor of squeezing amounts for :class:`~pennylane.ops.Squeezing` operations
            phi_r (tensor_like): shape :math:`(L, M)` tensor of squeezing angles for :class:`~pennylane.ops.Squeezing` operations
            theta_2 (tensor_like): shape :math:`(L, K)` tensor of transmittivity angles for second interferometer
            phi_2 (tensor_like): shape :math:`(L, K)` tensor of phase angles for second interferometer
            varphi_2 (tensor_like): shape :math:`(L, M)` tensor of rotation angles to apply after second interferometer
            a (tensor_like): shape :math:`(L, M)` tensor of displacement magnitudes for :class:`~pennylane.ops.Displacement` operations
            phi_a (tensor_like): shape :math:`(L, M)` tensor of displacement angles for :class:`~pennylane.ops.Displacement` operations
            k (tensor_like): shape :math:`(L, M)` tensor of kerr parameters for :class:`~pennylane.ops.Kerr` operations
            wires (Any or Iterable[Any]): wires that the operator acts on

        Returns:
            list[.Operator]: decomposition of the Operator into lower-level operations

        **Example**

        >>> theta_1 = torch.tensor([[0.4]])
        >>> phi_1 = torch.tensor([[-0.3]])
        >>> varphi_1 = = torch.tensor([[1.7, 0.1]])
        >>> r = torch.tensor([[-1., -0.2]])
        >>> phi_r = torch.tensor([[0.2, -0.2]])
        >>> theta_2 = torch.tensor([[1.4]])
        >>> phi_2 = torch.tensor([[-0.4]])
        >>> varphi_2 = torch.tensor([[0.1, 0.2]])
        >>> a = torch.tensor([[0.1, 0.2]])
        >>> phi_a = torch.tensor([[-1.1, 0.2]])
        >>> k = torch.tensor([[0.1, 0.2]])
        >>> qml.CVNeuralNetLayers.compute_decomposition(theta_1, phi_1, varphi_1, r, phi_r, theta_2,
        ...                                             phi_2, varphi_2, a, phi_a, k, wires=["a", "b"])
        [Interferometer(tensor([0.4000]), tensor([-0.3000]), tensor([1.7000, 0.1000]), wires=['a', 'b']),
        Squeezing(tensor(-1.), tensor(0.2000), wires=['a']),
        Squeezing(tensor(-0.2000), tensor(-0.2000), wires=['b']),
        Interferometer(tensor([1.4000]), tensor([-0.4000]), tensor([0.1000, 0.2000]), wires=['a', 'b']),
        Displacement(tensor(0.1000), tensor(-1.1000), wires=['a']),
        Displacement(tensor(0.2000), tensor(0.2000), wires=['b']),
        Kerr(tensor(0.1000), wires=['a']),
        Kerr(tensor(0.2000), wires=['b'])]
        """
        op_list = []
        n_layers = qml.math.shape(theta_1)[0]
        for l in range(n_layers):

            op_list.append(
                qml.Interferometer(
                    theta=theta_1[l],
                    phi=phi_1[l],
                    varphi=varphi_1[l],
                    wires=wires,
                )
            )

<<<<<<< HEAD
            for i in range(len(wires)):
=======
            for i in range(len(wires)):  # pylint:disable=consider-using-enumerate
>>>>>>> 1427d6e9
                op_list.append(qml.Squeezing(r[l, i], phi_r[l, i], wires=wires[i]))

            op_list.append(
                qml.Interferometer(
                    theta=theta_2[l],
                    phi=phi_2[l],
                    varphi=varphi_2[l],
                    wires=wires,
                )
            )

<<<<<<< HEAD
            for i in range(len(wires)):
                op_list.append(qml.Displacement(a[l, i], phi_a[l, i], wires=wires[i]))

            for i in range(len(wires)):
=======
            for i in range(len(wires)):  # pylint: disable=consider-using-enumerate
                op_list.append(qml.Displacement(a[l, i], phi_a[l, i], wires=wires[i]))

            for i in range(len(wires)):  # pylint:disable=consider-using-enumerate
>>>>>>> 1427d6e9
                op_list.append(qml.Kerr(k[l, i], wires=wires[i]))

        return op_list

    @staticmethod
    def shape(n_layers, n_wires):
        r"""Returns a list of shapes for the 11 parameter tensors.

        Args:
            n_layers (int): number of layers
            n_wires (int): number of wires

        Returns:
            list[tuple[int]]: list of shapes
        """
        # n_if -> theta and phi shape for Interferometer
        n_if = n_wires * (n_wires - 1) // 2

        shapes = (
            [(n_layers, n_if)] * 2
            + [(n_layers, n_wires)] * 3
            + [(n_layers, n_if)] * 2
            + [(n_layers, n_wires)] * 4
        )

        return shapes

    def adjoint(self):  # pylint: disable=arguments-differ
        adjoint_op = CVNeuralNetLayers(*self.parameters, wires=self.wires)
        adjoint_op.inverse = not self.inverse
        return adjoint_op<|MERGE_RESOLUTION|>--- conflicted
+++ resolved
@@ -213,11 +213,7 @@
                 )
             )
 
-<<<<<<< HEAD
-            for i in range(len(wires)):
-=======
             for i in range(len(wires)):  # pylint:disable=consider-using-enumerate
->>>>>>> 1427d6e9
                 op_list.append(qml.Squeezing(r[l, i], phi_r[l, i], wires=wires[i]))
 
             op_list.append(
@@ -229,17 +225,10 @@
                 )
             )
 
-<<<<<<< HEAD
-            for i in range(len(wires)):
-                op_list.append(qml.Displacement(a[l, i], phi_a[l, i], wires=wires[i]))
-
-            for i in range(len(wires)):
-=======
             for i in range(len(wires)):  # pylint: disable=consider-using-enumerate
                 op_list.append(qml.Displacement(a[l, i], phi_a[l, i], wires=wires[i]))
 
             for i in range(len(wires)):  # pylint:disable=consider-using-enumerate
->>>>>>> 1427d6e9
                 op_list.append(qml.Kerr(k[l, i], wires=wires[i]))
 
         return op_list
