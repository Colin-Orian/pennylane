--- conflicted
+++ resolved
@@ -79,7 +79,7 @@
           inspecting as to which of the parameter arguments are marked
           as differentiable.
         """
-        if self._grad_fn:
+        if self._grad_fn is not None:
             return self._grad_fn
 
         # Inspect the arguments for differentiability, and
@@ -103,13 +103,6 @@
     def __call__(self, *args, **kwargs):
         """Evaluates the gradient function, and saves the function value
         calculated during the forward pass in :attr:`.forward`."""
-<<<<<<< HEAD
-        # Make sure to override arguments specified in argnum with requires_grad=True.
-        if self._argnum is not None:
-            for idx in [self._argnum] if isinstance(self._argnum, int) else self._argnum:
-                if hasattr(args[idx], "requires_grad"):
-                    args[idx].requires_grad = True
-=======
         if self._argnum is not None:
             new_args = []
             for idx, arg in enumerate(args):
@@ -119,10 +112,8 @@
                 else:
                     new_args.append(arg)
             args = tuple(new_args)
->>>>>>> af7dc987
 
         grad_value, ans = self._get_grad_fn(args)(*args, **kwargs)
-
         self._forward = ans
 
         return grad_value
@@ -328,12 +319,6 @@
             unpack = isinstance(argnum, int)
             _argnum = [argnum] if unpack else argnum
 
-<<<<<<< HEAD
-            # Make sure to override arguments specified in argnum with requires_grad=True.
-            for idx in _argnum:
-                if hasattr(args[idx], "requires_grad"):
-                    args[idx].requires_grad = True
-=======
             new_args = []
             for idx, arg in enumerate(args):
                 if idx in _argnum and not hasattr(arg, "requires_grad"):
@@ -341,7 +326,6 @@
                 else:
                     new_args.append(arg)
             args = tuple(new_args)
->>>>>>> af7dc987
 
         jac = tuple(_jacobian(func, arg)(*args, **kwargs) for arg in _argnum)
 
