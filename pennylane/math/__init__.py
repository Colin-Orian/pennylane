--- conflicted
+++ resolved
@@ -51,11 +51,7 @@
 )
 
 from .quantum import cov_matrix, marginal_prob
-<<<<<<< HEAD
-from .quantum import density_matrix_from_matrix
-=======
 from .quantum import state_to_density_matrix
->>>>>>> d1eccf45
 
 from .utils import (
     allclose,
