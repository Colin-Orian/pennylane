# Copyright 2018-2021 Xanadu Quantum Technologies Inc.

# Licensed under the Apache License, Version 2.0 (the "License");
# you may not use this file except in compliance with the License.
# You may obtain a copy of the License at

#     http://www.apache.org/licenses/LICENSE-2.0

# Unless required by applicable law or agreed to in writing, software
# distributed under the License is distributed on an "AS IS" BASIS,
# WITHOUT WARRANTIES OR CONDITIONS OF ANY KIND, either express or implied.
# See the License for the specific language governing permissions and
# limitations under the License.
"""
This submodule contains the discrete-variable quantum operations that come
from quantum chemistry applications.
"""
# pylint:disable=abstract-method,arguments-differ,protected-access
import math
import numpy as np
from scipy.sparse import coo_matrix

import pennylane as qml
from pennylane.operation import Operation

INV_SQRT2 = 1 / math.sqrt(2)

# Four term gradient recipe for controlled rotations
c1 = INV_SQRT2 * (np.sqrt(2) + 1) / 4
c2 = INV_SQRT2 * (np.sqrt(2) - 1) / 4
a = np.pi / 2
b = 3 * np.pi / 2
four_term_grad_recipe = ([[c1, 1, a], [-c1, 1, -a], [-c2, 1, b], [c2, 1, -b]],)


class SingleExcitation(Operation):
    r"""
    Single excitation rotation.

    .. math:: U(\phi) = \begin{bmatrix}
                1 & 0 & 0 & 0 \\
                0 & \cos(\phi/2) & -\sin(\phi/2) & 0 \\
                0 & \sin(\phi/2) & \cos(\phi/2) & 0 \\
                0 & 0 & 0 & 1
            \end{bmatrix}.

    This operation performs a rotation in the two-dimensional subspace :math:`\{|01\rangle,
    |10\rangle\}`. The name originates from the occupation-number representation of
    fermionic wavefunctions, where the transformation  from :math:`|10\rangle` to :math:`|01\rangle`
    is interpreted as "exciting" a particle from the first qubit to the second.

    **Details:**

    * Number of wires: 2
    * Number of parameters: 1
    * Gradient recipe: The ``SingleExcitation`` operator satisfies a four-term parameter-shift rule
      (see Appendix F, https://arxiv.org/abs/2104.05695)

    Args:
        phi (float): rotation angle :math:`\phi`
        wires (Sequence[int]): the wires the operation acts on
        do_queue (bool): Indicates whether the operator should be
            immediately pushed into the Operator queue (optional)
        id (str or None): String representing the operation (optional)

    **Example**

    The following circuit performs the transformation :math:`|10\rangle\rightarrow \cos(
    \phi/2)|10\rangle -\sin(\phi/2)|01\rangle`:

    .. code-block::

        dev = qml.device('default.qubit', wires=2)

        @qml.qnode(dev)
        def circuit(phi):
            qml.PauliX(wires=0)
            qml.SingleExcitation(phi, wires=[0, 1])
            return qml.state()

        circuit(0.1)
    """

    num_wires = 2
    """int: Number of wires that the operator acts on."""

    num_params = 1
    """int: Number of trainable parameters that the operator depends on."""

    grad_method = "A"
    """Gradient computation method."""

    grad_recipe = four_term_grad_recipe
<<<<<<< HEAD
    """Gradient recipe for the parameter-shift method."""

    def generator(self):
        w1, w2 = self.wires
        return 0.25 * qml.PauliX(w1) @ qml.PauliY(w2) - 0.25 * qml.PauliY(w1) @ qml.PauliX(w2)

    def __init__(self, phi, wires, do_queue=True, id=None):
        super().__init__(phi, wires=wires, do_queue=do_queue, id=id)

    @staticmethod
    def compute_matrix(phi):  # pylint: disable=arguments-differ
        r"""Representation of the operator as a canonical matrix in the computational basis (static method).

        The canonical matrix is the textbook matrix representation that does not consider wires.
        Implicitly, this assumes that the wires of the operator correspond to the global wire order.
=======
    generator = [
        np.array([[0, 0, 0, 0], [0, 0, -1j, 0], [0, 1j, 0, 0], [0, 0, 0, 0]]),
        -1 / 2,
    ]
    parameter_frequencies = [(0.5, 1.0)]
>>>>>>> 4183fb28

        .. seealso:: :meth:`~.SingleExcitation.matrix`


        Args:
          phi (tensor_like or float): rotation angle

        Returns:
          tensor_like: canonical matrix

        **Example**

        >>> qml.SingleExcitation.compute_matrix(torch.tensor(0.5))
        tensor([[ 1.0000,  0.0000,  0.0000,  0.0000],
                [ 0.0000,  0.9689, -0.2474,  0.0000],
                [ 0.0000,  0.2474,  0.9689,  0.0000],
                [ 0.0000,  0.0000,  0.0000,  1.0000]])
        """
        c = qml.math.cos(phi / 2)
        s = qml.math.sin(phi / 2)

        mat = qml.math.diag([1, c, c, 1])
        off_diag = qml.math.convert_like(np.diag([0, 1, -1, 0])[::-1].copy(), phi)
        return mat + s * qml.math.cast_like(off_diag, s)

    @staticmethod
    def compute_decomposition(phi, wires):
        r"""Representation of the operator as a product of other operators (static method). :

        .. math:: O = O_1 O_2 \dots O_n.


        .. seealso:: :meth:`~.SingleExcitation.decomposition`.

        Args:
            phi (float): rotation angle :math:`\phi`
            wires (Iterable, Wires): wires that the operator acts on

        Returns:
            list[Operator]: decomposition into lower level operations

        **Example:**

        >>> qml.SingleExcitation.compute_decomposition(1.23, wires=(0,1))
        [CNOT(wires=[0, 1]), CRY(1.23, wires=[1, 0]), CNOT(wires=[0, 1])]

        """
        decomp_ops = [
            qml.CNOT(wires=[wires[0], wires[1]]),
            qml.CRY(phi, wires=[wires[1], wires[0]]),
            qml.CNOT(wires=[wires[0], wires[1]]),
        ]
        return decomp_ops

    def adjoint(self):
        (phi,) = self.parameters
        return SingleExcitation(-phi, wires=self.wires)

    def label(self, decimals=None, base_label=None):
        return super().label(decimals=decimals, base_label=base_label or "G")


<<<<<<< HEAD
class SingleExcitationMinus(Operation):
    r"""
    Single excitation rotation with negative phase-shift outside the rotation subspace.
=======
class SingleExcitationPlus(Operation):
    r"""SingleExcitationPlus(phi, wires)
    Single excitation rotation with positive phase-shift outside the rotation subspace.
>>>>>>> 4183fb28

    .. math:: U_+(\phi) = \begin{bmatrix}
                e^{i\phi/2} & 0 & 0 & 0 \\
                0 & \cos(\phi/2) & -\sin(\phi/2) & 0 \\
                0 & \sin(\phi/2) & \cos(\phi/2) & 0 \\
                0 & 0 & 0 & e^{i\phi/2}
            \end{bmatrix}.

    **Details:**

    * Number of wires: 2
    * Number of parameters: 1
    * Gradient recipe: :math:`\frac{d}{d\phi}f(U_+(\phi)) = \frac{1}{2}\left[f(U_+(\phi+\pi/2)) - f(U_+(\phi-\pi/2))\right]`
      where :math:`f` is an expectation value depending on :math:`U_+(\phi)`.

    Args:
        phi (float): rotation angle :math:`\phi`
        wires (Sequence[int] or int): the wires the operation acts on
        do_queue (bool): Indicates whether the operator should be
            immediately pushed into the Operator queue (optional)
        id (str or None): String representing the operation (optional)

    """
    num_wires = 2
    """int: Number of wires that the operator acts on."""

    num_params = 1
    """int: Number of trainable parameters that the operator depends on."""

    grad_method = "A"
<<<<<<< HEAD
    """Gradient computation method."""

    def generator(self):
        w1, w2 = self.wires
        return (
            -0.25 * qml.Identity(w1)
            + 0.25 * qml.PauliX(w1) @ qml.PauliY(w2)
            - 0.25 * qml.PauliY(w1) @ qml.PauliX(w2)
            - 0.25 * qml.PauliZ(w1) @ qml.PauliZ(w2)
        )

    def __init__(self, phi, wires, do_queue=True, id=None):
        super().__init__(phi, wires=wires, do_queue=do_queue, id=id)

    @staticmethod
    def compute_matrix(phi):  # pylint: disable=arguments-differ
        r"""Representation of the operator as a canonical matrix in the computational basis (static method).

        The canonical matrix is the textbook matrix representation that does not consider wires.
        Implicitly, this assumes that the wires of the operator correspond to the global wire order.

        .. seealso:: :meth:`~.SingleExcitationMinus.matrix`

=======
    generator = [
        np.array([[-1, 0, 0, 0], [0, 0, -1j, 0], [0, 1j, 0, 0], [0, 0, 0, -1]]),
        -1 / 2,
    ]
    parameter_frequencies = [(1,)]
>>>>>>> 4183fb28

        Args:
          phi (tensor_like or float): rotation angle

        Returns:
          tensor_like: canonical matrix

        **Example**

        >>> qml.SingleExcitationMinus.compute_matrix(torch.tensor(0.5))
        tensor([[ 0.9689-0.2474j,  0.0000+0.0000j,  0.0000+0.0000j,  0.0000+0.0000j],
                [ 0.0000+0.0000j,  0.9689+0.0000j, -0.2474+0.0000j,  0.0000+0.0000j],
                [ 0.0000+0.0000j,  0.2474+0.0000j,  0.9689+0.0000j,  0.0000+0.0000j],
                [ 0.0000+0.0000j,  0.0000+0.0000j,  0.0000+0.0000j,  0.9689-0.2474j]])
        """
        c = qml.math.cos(phi / 2)
        s = qml.math.sin(phi / 2)

        interface = qml.math.get_interface(phi)

        if interface == "tensorflow":
            phi = qml.math.cast_like(phi, 1j)
            c = qml.math.cast_like(c, 1j)
            s = qml.math.cast_like(s, 1j)

<<<<<<< HEAD
        e = qml.math.exp(-1j * phi / 2)
=======
        e = qml.math.exp(1j * theta / 2)
>>>>>>> 4183fb28
        mat = qml.math.diag([e, 0, 0, e]) + qml.math.diag([0, c, c, 0])
        off_diag = qml.math.convert_like(np.diag([0, 1, -1, 0])[::-1].copy(), phi)
        return mat + s * qml.math.cast_like(off_diag, s)

    @staticmethod
    def compute_decomposition(phi, wires):
        r"""Representation of the operator as a product of other operators (static method). :

        .. math:: O = O_1 O_2 \dots O_n.


        .. seealso:: :meth:`~.SingleExcitationMinus.decomposition`.

        Args:
            phi (float): rotation angle :math:`\phi`
            wires (Iterable, Wires): wires that the operator acts on

        Returns:
            list[Operator]: decomposition into lower level operations

        **Example:**

        >>> qml.SingleExcitationMinus.compute_decomposition(1.23, wires=(0,1))
        [PauliX(wires=[0]),
        PauliX(wires=[1]),
        ControlledPhaseShift(-0.615, wires=[1, 0]),
        PauliX(wires=[0]),
        PauliX(wires=[1]),
        ControlledPhaseShift(-0.615, wires=[0, 1]),
        CNOT(wires=[0, 1]),
        CRY(1.23, wires=[1, 0]),
        CNOT(wires=[0, 1])]

        """
        decomp_ops = [
            qml.PauliX(wires=wires[0]),
            qml.PauliX(wires=wires[1]),
<<<<<<< HEAD
            qml.ControlledPhaseShift(-phi / 2, wires=[wires[1], wires[0]]),
            qml.PauliX(wires=wires[0]),
            qml.PauliX(wires=wires[1]),
            qml.ControlledPhaseShift(-phi / 2, wires=[wires[0], wires[1]]),
=======
            qml.ControlledPhaseShift(theta / 2, wires=[wires[1], wires[0]]),
            qml.PauliX(wires=wires[0]),
            qml.PauliX(wires=wires[1]),
            qml.ControlledPhaseShift(theta / 2, wires=[wires[0], wires[1]]),
>>>>>>> 4183fb28
            qml.CNOT(wires=[wires[0], wires[1]]),
            qml.CRY(phi, wires=[wires[1], wires[0]]),
            qml.CNOT(wires=[wires[0], wires[1]]),
        ]
        return decomp_ops

    def adjoint(self):
        (phi,) = self.parameters
        return SingleExcitationPlus(-phi, wires=self.wires)

    def label(self, decimals=None, base_label=None):
        return super().label(decimals=decimals, base_label=base_label or "G₊")


<<<<<<< HEAD
class SingleExcitationPlus(Operation):
    r"""
    Single excitation rotation with positive phase-shift outside the rotation subspace.
=======
class SingleExcitationMinus(Operation):
    r"""SingleExcitationMinus(phi, wires)
    Single excitation rotation with negative phase-shift outside the rotation subspace.
>>>>>>> 4183fb28

    .. math:: U_-(\phi) = \begin{bmatrix}
                e^{-i\phi/2} & 0 & 0 & 0 \\
                0 & \cos(\phi/2) & -\sin(\phi/2) & 0 \\
                0 & \sin(\phi/2) & \cos(\phi/2) & 0 \\
                0 & 0 & 0 & e^{-i\phi/2}
            \end{bmatrix}.

    **Details:**

    * Number of wires: 2
    * Number of parameters: 1
    * Gradient recipe: :math:`\frac{d}{d\phi}f(U_-(\phi)) = \frac{1}{2}\left[f(U_-(\phi+\pi/2)) - f(U_-(\phi-\pi/2))\right]`
      where :math:`f` is an expectation value depending on :math:`U_-(\phi)`.

    Args:
        phi (float): rotation angle :math:`\phi`
        wires (Sequence[int] or int): the wires the operation acts on
        do_queue (bool): Indicates whether the operator should be
            immediately pushed into the Operator queue (optional)
        id (str or None): String representing the operation (optional)

    """
    num_wires = 2
    """int: Number of wires that the operator acts on."""

    num_params = 1
    """int: Number of trainable parameters that the operator depends on."""

    grad_method = "A"
<<<<<<< HEAD
    """Gradient computation method."""

    def generator(self):
        w1, w2 = self.wires
        return (
            0.25 * qml.Identity(w1)
            + 0.25 * qml.PauliX(w1) @ qml.PauliY(w2)
            - 0.25 * qml.PauliY(w1) @ qml.PauliX(w2)
            + 0.25 * qml.PauliZ(w1) @ qml.PauliZ(w2)
        )
=======
    generator = [
        np.array([[1, 0, 0, 0], [0, 0, -1j, 0], [0, 1j, 0, 0], [0, 0, 0, 1]]),
        -1 / 2,
    ]
    parameter_frequencies = [(1,)]
>>>>>>> 4183fb28

    def __init__(self, phi, wires, do_queue=True, id=None):
        super().__init__(phi, wires=wires, do_queue=do_queue, id=id)

    @staticmethod
    def compute_matrix(phi):  # pylint: disable=arguments-differ
        r"""Representation of the operator as a canonical matrix in the computational basis (static method).

        The canonical matrix is the textbook matrix representation that does not consider wires.
        Implicitly, this assumes that the wires of the operator correspond to the global wire order.

        .. seealso:: :meth:`~.SingleExcitationPlus.matrix`


        Args:
          phi (tensor_like or float): rotation angle

        Returns:
          tensor_like: canonical matrix

        **Example**

        >>> qml.SingleExcitationPlus.compute_matrix(torch.tensor(0.5))
        tensor([[ 0.9689+0.2474j,  0.0000+0.0000j,  0.0000+0.0000j,  0.0000+0.0000j],
                [ 0.0000+0.0000j,  0.9689+0.0000j, -0.2474+0.0000j,  0.0000+0.0000j],
                [ 0.0000+0.0000j,  0.2474+0.0000j,  0.9689+0.0000j,  0.0000+0.0000j],
                [ 0.0000+0.0000j,  0.0000+0.0000j,  0.0000+0.0000j,  0.9689+0.2474j]])
        """
        c = qml.math.cos(phi / 2)
        s = qml.math.sin(phi / 2)

        interface = qml.math.get_interface(phi)

        if interface == "tensorflow":
            phi = qml.math.cast_like(phi, 1j)
            c = qml.math.cast_like(c, 1j)
            s = qml.math.cast_like(s, 1j)

<<<<<<< HEAD
        e = qml.math.exp(1j * phi / 2)
=======
        e = qml.math.exp(-1j * theta / 2)
>>>>>>> 4183fb28
        mat = qml.math.diag([e, 0, 0, e]) + qml.math.diag([0, c, c, 0])
        off_diag = qml.math.convert_like(np.diag([0, 1, -1, 0])[::-1].copy(), phi)
        return mat + s * qml.math.cast_like(off_diag, s)

    @staticmethod
    def compute_decomposition(phi, wires):
        r"""Representation of the operator as a product of other operators (static method). :

        .. math:: O = O_1 O_2 \dots O_n.


        .. seealso:: :meth:`~.SingleExcitationPlus.decomposition`.

        Args:
            phi (float): rotation angle :math:`\phi`
            wires (Iterable, Wires): wires that the operator acts on

        Returns:
            list[Operator]: decomposition into lower level operations

        **Example:**

        >>> qml.SingleExcitationPlus.compute_decomposition(1.23, wires=(0,1))
        [PauliX(wires=[0]),
        PauliX(wires=[1]),
        ControlledPhaseShift(0.615, wires=[1, 0]),
        PauliX(wires=[0]),
        PauliX(wires=[1]),
        ControlledPhaseShift(0.615, wires=[0, 1]),
        CNOT(wires=[0, 1]),
        CRY(1.23, wires=[1, 0]),
        CNOT(wires=[0, 1])]

        """
        decomp_ops = [
            qml.PauliX(wires=wires[0]),
            qml.PauliX(wires=wires[1]),
<<<<<<< HEAD
            qml.ControlledPhaseShift(phi / 2, wires=[wires[1], wires[0]]),
            qml.PauliX(wires=wires[0]),
            qml.PauliX(wires=wires[1]),
            qml.ControlledPhaseShift(phi / 2, wires=[wires[0], wires[1]]),
=======
            qml.ControlledPhaseShift(-theta / 2, wires=[wires[1], wires[0]]),
            qml.PauliX(wires=wires[0]),
            qml.PauliX(wires=wires[1]),
            qml.ControlledPhaseShift(-theta / 2, wires=[wires[0], wires[1]]),
>>>>>>> 4183fb28
            qml.CNOT(wires=[wires[0], wires[1]]),
            qml.CRY(phi, wires=[wires[1], wires[0]]),
            qml.CNOT(wires=[wires[0], wires[1]]),
        ]
        return decomp_ops

    def adjoint(self):
        (phi,) = self.parameters
        return SingleExcitationMinus(-phi, wires=self.wires)

    def label(self, decimals=None, base_label=None):
        return super().label(decimals=decimals, base_label=base_label or "G₋")


class DoubleExcitation(Operation):
    r"""
    Double excitation rotation.

    This operation performs an :math:`SO(2)` rotation in the two-dimensional subspace :math:`\{
    |1100\rangle,|0011\rangle\}`. More precisely, it performs the transformation

    .. math::

        &|0011\rangle \rightarrow \cos(\phi/2) |0011\rangle + \sin(\phi/2) |1100\rangle\\
        &|1100\rangle \rightarrow \cos(\phi/2) |1100\rangle - \sin(\phi/2) |0011\rangle,

    while leaving all other basis states unchanged.

    The name originates from the occupation-number representation of fermionic wavefunctions, where
    the transformation from :math:`|1100\rangle` to :math:`|0011\rangle` is interpreted as
    "exciting" two particles from the first pair of qubits to the second pair of qubits.

    **Details:**

    * Number of wires: 4
    * Number of parameters: 1
    * Gradient recipe: The ``DoubleExcitation`` operator satisfies a four-term parameter-shift rule
      (see Appendix F, https://arxiv.org/abs/2104.05695):

    Args:
        phi (float): rotation angle :math:`\phi`
        wires (Sequence[int]): the wires the operation acts on
        do_queue (bool): Indicates whether the operator should be
            immediately pushed into the Operator queue (optional)
        id (str or None): String representing the operation (optional)

    **Example**

    The following circuit performs the transformation :math:`|1100\rangle\rightarrow \cos(
    \phi/2)|1100\rangle - \sin(\phi/2)|0011\rangle)`:

    .. code-block::

        dev = qml.device('default.qubit', wires=4)

        @qml.qnode(dev)
        def circuit(phi):
            qml.PauliX(wires=0)
            qml.PauliX(wires=1)
            qml.DoubleExcitation(phi, wires=[0, 1, 2, 3])
            return qml.state()

        circuit(0.1)
    """
    num_wires = 4
    """int: Number of wires that the operator acts on."""

    num_params = 1
    """int: Number of trainable parameters that the operator depends on."""

    grad_method = "A"
    """Gradient computation method."""

    grad_recipe = four_term_grad_recipe
    """Gradient recipe for the parameter-shift method."""

    def generator(self):
        w0, w1, w2, w3 = self.wires
        coeffs = [0.0625, 0.0625, -0.0625, 0.0625, -0.0625, 0.0625, -0.0625, -0.0625]
        obs = [
            qml.PauliX(w0) @ qml.PauliX(w1) @ qml.PauliX(w2) @ qml.PauliY(w3),
            qml.PauliX(w0) @ qml.PauliX(w1) @ qml.PauliY(w2) @ qml.PauliX(w3),
            qml.PauliX(w0) @ qml.PauliY(w1) @ qml.PauliX(w2) @ qml.PauliX(w3),
            qml.PauliX(w0) @ qml.PauliY(w1) @ qml.PauliY(w2) @ qml.PauliY(w3),
            qml.PauliY(w0) @ qml.PauliX(w1) @ qml.PauliX(w2) @ qml.PauliX(w3),
            qml.PauliY(w0) @ qml.PauliX(w1) @ qml.PauliY(w2) @ qml.PauliY(w3),
            qml.PauliY(w0) @ qml.PauliY(w1) @ qml.PauliX(w2) @ qml.PauliY(w3),
            qml.PauliY(w0) @ qml.PauliY(w1) @ qml.PauliY(w2) @ qml.PauliX(w3),
        ]
        return qml.Hamiltonian(coeffs, obs)

<<<<<<< HEAD
    def __init__(self, phi, wires, do_queue=True, id=None):
        super().__init__(phi, wires=wires, do_queue=do_queue, id=id)

    @staticmethod
    def compute_matrix(phi):  # pylint: disable=arguments-differ
        r"""Representation of the operator as a canonical matrix in the computational basis (static method).

        The canonical matrix is the textbook matrix representation that does not consider wires.
        Implicitly, this assumes that the wires of the operator correspond to the global wire order.

        .. seealso:: :meth:`~.DoubleExcitation.matrix`
=======
    G = np.zeros((16, 16), dtype=np.complex64)
    G[3, 12] = -1j  # 3 (dec) = 0011 (bin)
    G[12, 3] = 1j  # 12 (dec) = 1100 (bin)
    generator = [G, -1 / 2]
    parameter_frequencies = [(0.5, 1.0)]
>>>>>>> 4183fb28


        Args:
          phi (tensor_like or float): rotation angle

        Returns:
          tensor_like: canonical matrix
        """
        c = qml.math.cos(phi / 2)
        s = qml.math.sin(phi / 2)

        mat = qml.math.diag([1.0] * 3 + [c] + [1.0] * 8 + [c] + [1.0] * 3)
        mat = qml.math.scatter_element_add(mat, (3, 12), -s)
        mat = qml.math.scatter_element_add(mat, (12, 3), s)
        return mat

    @staticmethod
    def compute_decomposition(phi, wires):
        r"""Representation of the operator as a product of other operators (static method). :

        .. math:: O = O_1 O_2 \dots O_n.


        .. seealso:: :meth:`~.DoubleExcitation.decomposition`.

        For the source of this decomposition, see page 17 of
        `"Local, Expressive, Quantum-Number-Preserving VQE Ansatze for Fermionic Systems" <https://arxiv.org/abs/2104.05695>`_ .

        Args:
            phi (float): rotation angle :math:`\phi`
            wires (Iterable, Wires): wires that the operator acts on

        Returns:
            list[Operator]: decomposition into lower level operations

        **Example:**

        >>> qml.DoubleExcitation.compute_decomposition(1.23, wires=(0,1,2,3))
        [CNOT(wires=[2, 3]),
        CNOT(wires=[0, 2]),
        Hadamard(wires=[3]),
        Hadamard(wires=[0]),
        CNOT(wires=[2, 3]),
        CNOT(wires=[0, 1]),
        RY(0.15375, wires=[1]),
        RY(-0.15375, wires=[0]),
        CNOT(wires=[0, 3]),
        Hadamard(wires=[3]),
        CNOT(wires=[3, 1]),
        RY(0.15375, wires=[1]),
        RY(-0.15375, wires=[0]),
        CNOT(wires=[2, 1]),
        CNOT(wires=[2, 0]),
        RY(-0.15375, wires=[1]),
        RY(0.15375, wires=[0]),
        CNOT(wires=[3, 1]),
        Hadamard(wires=[3]),
        CNOT(wires=[0, 3]),
        RY(-0.15375, wires=[1]),
        RY(0.15375, wires=[0]),
        CNOT(wires=[0, 1]),
        CNOT(wires=[2, 0]),
        Hadamard(wires=[0]),
        Hadamard(wires=[3]),
        CNOT(wires=[0, 2]),
        CNOT(wires=[2, 3])]

        """
        # This decomposition is the "upside down" version of that on p17 of https://arxiv.org/abs/2104.05695
        decomp_ops = [
            qml.CNOT(wires=[wires[2], wires[3]]),
            qml.CNOT(wires=[wires[0], wires[2]]),
            qml.Hadamard(wires=wires[3]),
            qml.Hadamard(wires=wires[0]),
            qml.CNOT(wires=[wires[2], wires[3]]),
            qml.CNOT(wires=[wires[0], wires[1]]),
            qml.RY(phi / 8, wires=wires[1]),
            qml.RY(-phi / 8, wires=wires[0]),
            qml.CNOT(wires=[wires[0], wires[3]]),
            qml.Hadamard(wires=wires[3]),
            qml.CNOT(wires=[wires[3], wires[1]]),
            qml.RY(phi / 8, wires=wires[1]),
            qml.RY(-phi / 8, wires=wires[0]),
            qml.CNOT(wires=[wires[2], wires[1]]),
            qml.CNOT(wires=[wires[2], wires[0]]),
            qml.RY(-phi / 8, wires=wires[1]),
            qml.RY(phi / 8, wires=wires[0]),
            qml.CNOT(wires=[wires[3], wires[1]]),
            qml.Hadamard(wires=wires[3]),
            qml.CNOT(wires=[wires[0], wires[3]]),
            qml.RY(-phi / 8, wires=wires[1]),
            qml.RY(phi / 8, wires=wires[0]),
            qml.CNOT(wires=[wires[0], wires[1]]),
            qml.CNOT(wires=[wires[2], wires[0]]),
            qml.Hadamard(wires=wires[0]),
            qml.Hadamard(wires=wires[3]),
            qml.CNOT(wires=[wires[0], wires[2]]),
            qml.CNOT(wires=[wires[2], wires[3]]),
        ]

        return decomp_ops

    def adjoint(self):
        (theta,) = self.parameters
        return DoubleExcitation(-theta, wires=self.wires)

    def label(self, decimals=None, base_label=None):
        return super().label(decimals=decimals, base_label=base_label or "G²")


class DoubleExcitationPlus(Operation):
    r"""
    Double excitation rotation with positive phase-shift outside the rotation subspace.

    This operation performs an :math:`SO(2)` rotation in the two-dimensional subspace :math:`\{
    |1100\rangle,|0011\rangle\}` while applying a phase-shift on other states. More precisely,
    it performs the transformation

    .. math::

        &|0011\rangle \rightarrow \cos(\phi/2) |0011\rangle - \sin(\phi/2) |1100\rangle\\
        &|1100\rangle \rightarrow \cos(\phi/2) |1100\rangle + \sin(\phi/2) |0011\rangle\\
        &|x\rangle \rightarrow e^{i\phi/2} |x\rangle,

    for all other basis states :math:`|x\rangle`.

    **Details:**

    * Number of wires: 4
    * Number of parameters: 1
    * Gradient recipe: :math:`\frac{d}{d\phi}f(U_+(\phi)) = \frac{1}{2}\left[f(U_+(\phi+\pi/2)) - f(U_+(\phi-\pi/2))\right]`
      where :math:`f` is an expectation value depending on :math:`U_+(\phi)`

    Args:
        phi (float): rotation angle :math:`\phi`
        wires (Sequence[int]): the wires the operation acts on
        do_queue (bool): Indicates whether the operator should be
            immediately pushed into the Operator queue (optional)
        id (str or None): String representing the operation (optional)
    """
    num_wires = 4
    """int: Number of wires that the operator acts on."""

    num_params = 1
    """int: Number of trainable parameters that the operator depends on."""

    grad_method = "A"
    """Gradient computation method."""

    def generator(self):
        G = -1 * np.eye(16, dtype=np.complex64)
        G[3, 3] = G[12, 12] = 0
        G[3, 12] = -1j  # 3 (dec) = 0011 (bin)
        G[12, 3] = 1j  # 12 (dec) = 1100 (bin)
        H = coo_matrix(-0.5 * G)
        return qml.SparseHamiltonian(H, wires=self.wires)

    def __init__(self, phi, wires, do_queue=True, id=None):
        super().__init__(phi, wires=wires, do_queue=do_queue, id=id)

    @staticmethod
    def compute_matrix(phi):  # pylint: disable=arguments-differ
        r"""Representation of the operator as a canonical matrix in the computational basis (static method).

        The canonical matrix is the textbook matrix representation that does not consider wires.
        Implicitly, this assumes that the wires of the operator correspond to the global wire order.

<<<<<<< HEAD
        .. seealso:: :meth:`~.DoubleExcitationPlus.matrix`
=======
    G = -1 * np.eye(16, dtype=np.complex64)
    G[3, 3] = 0
    G[12, 12] = 0
    G[3, 12] = -1j  # 3 (dec) = 0011 (bin)
    G[12, 3] = 1j  # 12 (dec) = 1100 (bin)
    generator = [G, -1 / 2]
    parameter_frequencies = [(1,)]
>>>>>>> 4183fb28


        Args:
          phi (tensor_like or float): rotation angle

        Returns:
          tensor_like: canonical matrix

        """
        c = qml.math.cos(phi / 2)
        s = qml.math.sin(phi / 2)

        interface = qml.math.get_interface(phi)

        if interface == "tensorflow":
            phi = qml.math.cast_like(phi, 1j)
            c = qml.math.cast_like(c, 1j)
            s = qml.math.cast_like(s, 1j)

        e = qml.math.exp(1j * phi / 2)

        mat = qml.math.diag([e] * 3 + [0] + [e] * 8 + [0] + [e] * 3)
        mat = qml.math.scatter_element_add(mat, (3, 3), c)
        mat = qml.math.scatter_element_add(mat, (3, 12), -s)
        mat = qml.math.scatter_element_add(mat, (12, 3), s)
        mat = qml.math.scatter_element_add(mat, (12, 12), c)
        return mat

    def adjoint(self):
        (theta,) = self.parameters
        return DoubleExcitationPlus(-theta, wires=self.wires)

    def label(self, decimals=None, base_label=None):
        return super().label(decimals=decimals, base_label=base_label or "G²₊")


class DoubleExcitationMinus(Operation):
    r"""
    Double excitation rotation with negative phase-shift outside the rotation subspace.

    This operation performs an :math:`SO(2)` rotation in the two-dimensional subspace :math:`\{
    |1100\rangle,|0011\rangle\}` while applying a phase-shift on other states. More precisely,
    it performs the transformation

    .. math::

        &|0011\rangle \rightarrow \cos(\phi/2) |0011\rangle - \sin(\phi/2) |1100\rangle\\
        &|1100\rangle \rightarrow \cos(\phi/2) |1100\rangle + \sin(\phi/2) |0011\rangle\\
        &|x\rangle \rightarrow e^{-i\phi/2} |x\rangle,

    for all other basis states :math:`|x\rangle`.

    **Details:**

    * Number of wires: 4
    * Number of parameters: 1
    * Gradient recipe: :math:`\frac{d}{d\phi}f(U_-(\phi)) = \frac{1}{2}\left[f(U_-(\phi+\pi/2)) - f(U_-(\phi-\pi/2))\right]`
      where :math:`f` is an expectation value depending on :math:`U_-(\phi)`

    Args:
        phi (float): rotation angle :math:`\phi`
        wires (Sequence[int]): the wires the operation acts on
        do_queue (bool): Indicates whether the operator should be
            immediately pushed into the Operator queue (optional)
        id (str or None): String representing the operation (optional)
    """
    num_wires = 4
    """int: Number of wires that the operator acts on."""

    num_params = 1
    """int: Number of trainable parameters that the operator depends on."""

    grad_method = "A"
    """Gradient computation method."""

    def generator(self):
        G = np.eye(16, dtype=np.complex64)
        G[3, 3] = 0
        G[12, 12] = 0
        G[3, 12] = -1j  # 3 (dec) = 0011 (bin)
        G[12, 3] = 1j  # 12 (dec) = 1100 (bin)
        H = coo_matrix(-0.5 * G)
        return qml.SparseHamiltonian(H, wires=self.wires)

<<<<<<< HEAD
    def __init__(self, phi, wires, do_queue=True, id=None):
        super().__init__(phi, wires=wires, do_queue=do_queue, id=id)
=======
    G = np.eye(16, dtype=np.complex64)
    G[3, 3] = 0
    G[12, 12] = 0
    G[3, 12] = -1j  # 3 (dec) = 0011 (bin)
    G[12, 3] = 1j  # 12 (dec) = 1100 (bin)
    generator = [G, -1 / 2]
    parameter_frequencies = [(1,)]
>>>>>>> 4183fb28

    @staticmethod
    def compute_matrix(phi):  # pylint: disable=arguments-differ
        r"""Representation of the operator as a canonical matrix in the computational basis (static method).

        The canonical matrix is the textbook matrix representation that does not consider wires.
        Implicitly, this assumes that the wires of the operator correspond to the global wire order.

        .. seealso:: :meth:`~.DoubleExcitationMinus.matrix`


        Args:
          phi (tensor_like or float): rotation angle

        Returns:
          tensor_like: canonical matrix

        """
        c = qml.math.cos(phi / 2)
        s = qml.math.sin(phi / 2)

        interface = qml.math.get_interface(phi)

        if interface == "tensorflow":
            phi = qml.math.cast_like(phi, 1j)
            c = qml.math.cast_like(c, 1j)
            s = qml.math.cast_like(s, 1j)

        e = qml.math.exp(-1j * phi / 2)
        mat = qml.math.diag([e] * 3 + [0] + [e] * 8 + [0] + [e] * 3)
        mat = qml.math.scatter_element_add(mat, (3, 3), c)
        mat = qml.math.scatter_element_add(mat, (3, 12), -s)
        mat = qml.math.scatter_element_add(mat, (12, 3), s)
        mat = qml.math.scatter_element_add(mat, (12, 12), c)
        return mat

    def adjoint(self):
        (theta,) = self.parameters
        return DoubleExcitationMinus(-theta, wires=self.wires)

    def label(self, decimals=None, base_label=None):
        return super().label(decimals=decimals, base_label=base_label or "G²₋")


class OrbitalRotation(Operation):
    r"""
    Spin-adapted spatial orbital rotation.

    For two neighbouring spatial orbitals :math:`\{|\Phi_{0}\rangle, |\Phi_{1}\rangle\}`, this operation
    performs the following transformation

    .. math::
        &|\Phi_{0}\rangle = \cos(\phi/2)|\Phi_{0}\rangle - \sin(\phi/2)|\Phi_{1}\rangle\\
        &|\Phi_{1}\rangle = \cos(\phi/2)|\Phi_{0}\rangle + \sin(\phi/2)|\Phi_{1}\rangle,

    with the same orbital operation applied in the :math:`\alpha` and :math:`\beta` spin orbitals.

    .. figure:: ../../_static/qchem/orbital_rotation_decomposition_extended.png
        :align: center
        :width: 100%
        :target: javascript:void(0);

    Here, :math:`G(\phi)` represents a single-excitation Givens rotation, implemented in PennyLane
    as the :class:`~.SingleExcitation` operation.

    **Details:**

    * Number of wires: 4
    * Number of parameters: 1
    * Gradient recipe: The ``OrbitalRotation`` operator has 4 equidistant frequencies
      :math:`\{0.5, 1, 1.5, 2\}`, and thus permits an 8-term parameter-shift rule.
      (see https://arxiv.org/abs/2107.12390).

    Args:
        phi (float): rotation angle :math:`\phi`
        wires (Sequence[int]): the wires the operation acts on
        do_queue (bool): Indicates whether the operator should be
            immediately pushed into the Operator queue (optional)
        id (str or None): String representing the operation (optional)

    **Example**

    .. code-block::

        >>> dev = qml.device('default.qubit', wires=4)
        >>> @qml.qnode(dev)
        ... def circuit(phi):
        ...     qml.BasisState(np.array([1, 1, 0, 0]), wires=[0, 1, 2, 3])
        ...     qml.OrbitalRotation(phi, wires=[0, 1, 2, 3])
        ...     return qml.state()
        >>> circuit(0.1)
        array([ 0.        +0.j,  0.        +0.j,  0.        +0.j,
                0.00249792+0.j,  0.        +0.j,  0.        +0.j,
               -0.04991671+0.j,  0.        +0.j,  0.        +0.j,
               -0.04991671+0.j,  0.        +0.j,  0.        +0.j,
                0.99750208+0.j,  0.        +0.j,  0.        +0.j,
                0.        +0.j])
    """
    num_wires = 4
    """int: Number of wires that the operator acts on."""

    num_params = 1
    """int: Number of trainable parameters that the operator depends on."""

    grad_method = "A"
<<<<<<< HEAD
    """Gradient computation method."""

    grad_recipe = four_term_grad_recipe
    """Gradient recipe for the parameter-shift method."""

    def generator(self):
        w0, w1, w2, w3 = self.wires
        return (
            0.25 * qml.PauliX(w0) @ qml.PauliY(w2)
            - 0.25 * qml.PauliY(w0) @ qml.PauliX(w2)
            + 0.25 * qml.PauliX(w1) @ qml.PauliY(w3)
            - 0.25 * qml.PauliY(w1) @ qml.PauliX(w3)
        )

    def __init__(self, phi, wires, do_queue=True, id=None):
        super().__init__(phi, wires=wires, do_queue=do_queue, id=id)

    @staticmethod
    def compute_matrix(phi):  # pylint: disable=arguments-differ
        r"""Representation of the operator as a canonical matrix in the computational basis (static method).

        The canonical matrix is the textbook matrix representation that does not consider wires.
        Implicitly, this assumes that the wires of the operator correspond to the global wire order.

        .. seealso:: :meth:`~.OrbitalRotation.matrix`


        Args:
          phi (tensor_like or float): rotation angle

        Returns:
          tensor_like: canonical matrix
        """
        # This matrix is the "sign flipped" version of that on p18 of https://arxiv.org/abs/2104.05695,
        # where the sign flip is to adjust for the opposite convention used by authors for naming wires.
        # Additionally, there was a typo in the sign of a matrix element "s" at [2, 8], which is fixed here.
=======

    generator = [
        qml.math.array(
            [
                [0, 0, 0, 0, 0, 0, 0, 0, 0, 0, 0, 0, 0, 0, 0, 0],
                [0, 0, 0, 0, -1j, 0, 0, 0, 0, 0, 0, 0, 0, 0, 0, 0],
                [0, 0, 0, 0, 0, 0, 0, 0, -1j, 0, 0, 0, 0, 0, 0, 0],
                [0, 0, 0, 0, 0, 0, -1j, 0, 0, -1j, 0, 0, 0, 0, 0, 0],
                [0, 1j, 0, 0, 0, 0, 0, 0, 0, 0, 0, 0, 0, 0, 0, 0],
                [0, 0, 0, 0, 0, 0, 0, 0, 0, 0, 0, 0, 0, 0, 0, 0],
                [0, 0, 0, 1j, 0, 0, 0, 0, 0, 0, 0, 0, -1j, 0, 0, 0],
                [0, 0, 0, 0, 0, 0, 0, 0, 0, 0, 0, 0, 0, -1j, 0, 0],
                [0, 0, 1j, 0, 0, 0, 0, 0, 0, 0, 0, 0, 0, 0, 0, 0],
                [0, 0, 0, 1j, 0, 0, 0, 0, 0, 0, 0, 0, -1j, 0, 0, 0],
                [0, 0, 0, 0, 0, 0, 0, 0, 0, 0, 0, 0, 0, 0, 0, 0],
                [0, 0, 0, 0, 0, 0, 0, 0, 0, 0, 0, 0, 0, 0, -1j, 0],
                [0, 0, 0, 0, 0, 0, 1j, 0, 0, 1j, 0, 0, 0, 0, 0, 0],
                [0, 0, 0, 0, 0, 0, 0, 1j, 0, 0, 0, 0, 0, 0, 0, 0],
                [0, 0, 0, 0, 0, 0, 0, 0, 0, 0, 0, 1j, 0, 0, 0, 0],
                [0, 0, 0, 0, 0, 0, 0, 0, 0, 0, 0, 0, 0, 0, 0, 0],
            ]
        ),
        -1 / 2,
    ]
    parameter_frequencies = [(0.5, 1.0, 1.5, 2.0)]

    @property
    def grad_recipe(self):
        coeffs, shifts = qml.gradients.generate_shift_rule(self.parameter_frequencies[0])
        return [np.stack([coeffs, np.ones_like(coeffs), shifts]).T]

    @classmethod
    def _matrix(cls, *params):
        r"""This matrix is the "sign flipped" version of that on p18 of https://arxiv.org/abs/2104.05695,
        where the sign flip is to adjust for the opposite convention used by authors for naming wires.
        Additionally, there was a typo in the sign of a matrix element "s" at [2, 8], which is fixed here.
        """
>>>>>>> 4183fb28

        c = qml.math.cos(phi / 2)
        s = qml.math.sin(phi / 2)

        interface = qml.math.get_interface(phi)

        if interface == "torch":
            # Use convert_like to ensure that the tensor is put on the correct
            # Torch device
            z = qml.math.convert_like(qml.math.zeros([16]), phi)
        else:
            z = qml.math.zeros([16], like=interface)

        diag = qml.math.diag([1, c, c, c**2, c, 1, c**2, c, c, c**2, 1, c, c**2, c, c, 1])

        U = diag + qml.math.stack(
            [
                z,
                qml.math.stack([0, 0, 0, 0, -s, 0, 0, 0, 0, 0, 0, 0, 0, 0, 0, 0]),
                qml.math.stack([0, 0, 0, 0, 0, 0, 0, 0, -s, 0, 0, 0, 0, 0, 0, 0]),
                qml.math.stack([0, 0, 0, 0, 0, 0, -c * s, 0, 0, -c * s, 0, 0, s * s, 0, 0, 0]),
                qml.math.stack([0, s, 0, 0, 0, 0, 0, 0, 0, 0, 0, 0, 0, 0, 0, 0]),
                z,
                qml.math.stack([0, 0, 0, c * s, 0, 0, 0, 0, 0, -s * s, 0, 0, -c * s, 0, 0, 0]),
                qml.math.stack([0, 0, 0, 0, 0, 0, 0, 0, 0, 0, 0, 0, 0, -s, 0, 0]),
                qml.math.stack([0, 0, s, 0, 0, 0, 0, 0, 0, 0, 0, 0, 0, 0, 0, 0]),
                qml.math.stack([0, 0, 0, c * s, 0, 0, -s * s, 0, 0, 0, 0, 0, -c * s, 0, 0, 0]),
                z,
                qml.math.stack([0, 0, 0, 0, 0, 0, 0, 0, 0, 0, 0, 0, 0, 0, -s, 0]),
                qml.math.stack([0, 0, 0, s * s, 0, 0, c * s, 0, 0, c * s, 0, 0, 0, 0, 0, 0]),
                qml.math.stack([0, 0, 0, 0, 0, 0, 0, s, 0, 0, 0, 0, 0, 0, 0, 0]),
                qml.math.stack([0, 0, 0, 0, 0, 0, 0, 0, 0, 0, 0, s, 0, 0, 0, 0]),
                z,
            ]
        )

        return U

    @staticmethod
    def compute_decomposition(phi, wires):
        r"""Representation of the operator as a product of other operators (static method). :

        .. math:: O = O_1 O_2 \dots O_n.


        .. seealso:: :meth:`~.OrbitalRotation.decomposition`.

        For the source of this decomposition, see page 18 of
        `"Local, Expressive, Quantum-Number-Preserving VQE Ansatze for Fermionic Systems" <https://arxiv.org/abs/2104.05695>`_ .

        Args:
            phi (float): rotation angle :math:`\phi`
            wires (Iterable, Wires): wires that the operator acts on

        Returns:
            list[Operator]: decomposition into lower level operations

        **Example:**

        >>> qml.OrbitalRotation.compute_decomposition(1.23, wires=(0,1,2,3))
        [Hadamard(wires=[3]),
        Hadamard(wires=[2]),
        CNOT(wires=[3, 1]),
        CNOT(wires=[2, 0]),
        RY(0.615, wires=[3]),
        RY(0.615, wires=[2]),
        RY(0.615, wires=[1]),
        RY(0.615, wires=[0]),
        CNOT(wires=[3, 1]),
        CNOT(wires=[2, 0]),
        Hadamard(wires=[3]),
        Hadamard(wires=[2])]

        """
        # This decomposition is the "upside down" version of that on p18 of https://arxiv.org/abs/2104.05695
        decomp_ops = [
            qml.Hadamard(wires=wires[3]),
            qml.Hadamard(wires=wires[2]),
            qml.CNOT(wires=[wires[3], wires[1]]),
            qml.CNOT(wires=[wires[2], wires[0]]),
            qml.RY(phi / 2, wires=wires[3]),
            qml.RY(phi / 2, wires=wires[2]),
            qml.RY(phi / 2, wires=wires[1]),
            qml.RY(phi / 2, wires=wires[0]),
            qml.CNOT(wires=[wires[3], wires[1]]),
            qml.CNOT(wires=[wires[2], wires[0]]),
            qml.Hadamard(wires=wires[3]),
            qml.Hadamard(wires=wires[2]),
        ]
        return decomp_ops

    def adjoint(self):
        (phi,) = self.parameters
        return OrbitalRotation(-phi, wires=self.wires)<|MERGE_RESOLUTION|>--- conflicted
+++ resolved
@@ -91,8 +91,9 @@
     """Gradient computation method."""
 
     grad_recipe = four_term_grad_recipe
-<<<<<<< HEAD
     """Gradient recipe for the parameter-shift method."""
+
+    parameter_frequencies = [(0.5, 1.0)]
 
     def generator(self):
         w1, w2 = self.wires
@@ -107,13 +108,6 @@
 
         The canonical matrix is the textbook matrix representation that does not consider wires.
         Implicitly, this assumes that the wires of the operator correspond to the global wire order.
-=======
-    generator = [
-        np.array([[0, 0, 0, 0], [0, 0, -1j, 0], [0, 1j, 0, 0], [0, 0, 0, 0]]),
-        -1 / 2,
-    ]
-    parameter_frequencies = [(0.5, 1.0)]
->>>>>>> 4183fb28
 
         .. seealso:: :meth:`~.SingleExcitation.matrix`
 
@@ -176,15 +170,9 @@
         return super().label(decimals=decimals, base_label=base_label or "G")
 
 
-<<<<<<< HEAD
 class SingleExcitationMinus(Operation):
     r"""
     Single excitation rotation with negative phase-shift outside the rotation subspace.
-=======
-class SingleExcitationPlus(Operation):
-    r"""SingleExcitationPlus(phi, wires)
-    Single excitation rotation with positive phase-shift outside the rotation subspace.
->>>>>>> 4183fb28
 
     .. math:: U_+(\phi) = \begin{bmatrix}
                 e^{i\phi/2} & 0 & 0 & 0 \\
@@ -215,8 +203,9 @@
     """int: Number of trainable parameters that the operator depends on."""
 
     grad_method = "A"
-<<<<<<< HEAD
     """Gradient computation method."""
+
+    parameter_frequencies = [(1,)]
 
     def generator(self):
         w1, w2 = self.wires
@@ -239,13 +228,6 @@
 
         .. seealso:: :meth:`~.SingleExcitationMinus.matrix`
 
-=======
-    generator = [
-        np.array([[-1, 0, 0, 0], [0, 0, -1j, 0], [0, 1j, 0, 0], [0, 0, 0, -1]]),
-        -1 / 2,
-    ]
-    parameter_frequencies = [(1,)]
->>>>>>> 4183fb28
 
         Args:
           phi (tensor_like or float): rotation angle
@@ -271,11 +253,7 @@
             c = qml.math.cast_like(c, 1j)
             s = qml.math.cast_like(s, 1j)
 
-<<<<<<< HEAD
         e = qml.math.exp(-1j * phi / 2)
-=======
-        e = qml.math.exp(1j * theta / 2)
->>>>>>> 4183fb28
         mat = qml.math.diag([e, 0, 0, e]) + qml.math.diag([0, c, c, 0])
         off_diag = qml.math.convert_like(np.diag([0, 1, -1, 0])[::-1].copy(), phi)
         return mat + s * qml.math.cast_like(off_diag, s)
@@ -313,17 +291,10 @@
         decomp_ops = [
             qml.PauliX(wires=wires[0]),
             qml.PauliX(wires=wires[1]),
-<<<<<<< HEAD
             qml.ControlledPhaseShift(-phi / 2, wires=[wires[1], wires[0]]),
             qml.PauliX(wires=wires[0]),
             qml.PauliX(wires=wires[1]),
             qml.ControlledPhaseShift(-phi / 2, wires=[wires[0], wires[1]]),
-=======
-            qml.ControlledPhaseShift(theta / 2, wires=[wires[1], wires[0]]),
-            qml.PauliX(wires=wires[0]),
-            qml.PauliX(wires=wires[1]),
-            qml.ControlledPhaseShift(theta / 2, wires=[wires[0], wires[1]]),
->>>>>>> 4183fb28
             qml.CNOT(wires=[wires[0], wires[1]]),
             qml.CRY(phi, wires=[wires[1], wires[0]]),
             qml.CNOT(wires=[wires[0], wires[1]]),
@@ -338,15 +309,9 @@
         return super().label(decimals=decimals, base_label=base_label or "G₊")
 
 
-<<<<<<< HEAD
 class SingleExcitationPlus(Operation):
     r"""
     Single excitation rotation with positive phase-shift outside the rotation subspace.
-=======
-class SingleExcitationMinus(Operation):
-    r"""SingleExcitationMinus(phi, wires)
-    Single excitation rotation with negative phase-shift outside the rotation subspace.
->>>>>>> 4183fb28
 
     .. math:: U_-(\phi) = \begin{bmatrix}
                 e^{-i\phi/2} & 0 & 0 & 0 \\
@@ -377,8 +342,9 @@
     """int: Number of trainable parameters that the operator depends on."""
 
     grad_method = "A"
-<<<<<<< HEAD
     """Gradient computation method."""
+
+    parameter_frequencies = [(1,)]
 
     def generator(self):
         w1, w2 = self.wires
@@ -388,13 +354,6 @@
             - 0.25 * qml.PauliY(w1) @ qml.PauliX(w2)
             + 0.25 * qml.PauliZ(w1) @ qml.PauliZ(w2)
         )
-=======
-    generator = [
-        np.array([[1, 0, 0, 0], [0, 0, -1j, 0], [0, 1j, 0, 0], [0, 0, 0, 1]]),
-        -1 / 2,
-    ]
-    parameter_frequencies = [(1,)]
->>>>>>> 4183fb28
 
     def __init__(self, phi, wires, do_queue=True, id=None):
         super().__init__(phi, wires=wires, do_queue=do_queue, id=id)
@@ -433,11 +392,7 @@
             c = qml.math.cast_like(c, 1j)
             s = qml.math.cast_like(s, 1j)
 
-<<<<<<< HEAD
         e = qml.math.exp(1j * phi / 2)
-=======
-        e = qml.math.exp(-1j * theta / 2)
->>>>>>> 4183fb28
         mat = qml.math.diag([e, 0, 0, e]) + qml.math.diag([0, c, c, 0])
         off_diag = qml.math.convert_like(np.diag([0, 1, -1, 0])[::-1].copy(), phi)
         return mat + s * qml.math.cast_like(off_diag, s)
@@ -475,17 +430,10 @@
         decomp_ops = [
             qml.PauliX(wires=wires[0]),
             qml.PauliX(wires=wires[1]),
-<<<<<<< HEAD
             qml.ControlledPhaseShift(phi / 2, wires=[wires[1], wires[0]]),
             qml.PauliX(wires=wires[0]),
             qml.PauliX(wires=wires[1]),
             qml.ControlledPhaseShift(phi / 2, wires=[wires[0], wires[1]]),
-=======
-            qml.ControlledPhaseShift(-theta / 2, wires=[wires[1], wires[0]]),
-            qml.PauliX(wires=wires[0]),
-            qml.PauliX(wires=wires[1]),
-            qml.ControlledPhaseShift(-theta / 2, wires=[wires[0], wires[1]]),
->>>>>>> 4183fb28
             qml.CNOT(wires=[wires[0], wires[1]]),
             qml.CRY(phi, wires=[wires[1], wires[0]]),
             qml.CNOT(wires=[wires[0], wires[1]]),
@@ -561,6 +509,8 @@
 
     grad_recipe = four_term_grad_recipe
     """Gradient recipe for the parameter-shift method."""
+
+    parameter_frequencies = [(0.5, 1.0)]
 
     def generator(self):
         w0, w1, w2, w3 = self.wires
@@ -577,7 +527,6 @@
         ]
         return qml.Hamiltonian(coeffs, obs)
 
-<<<<<<< HEAD
     def __init__(self, phi, wires, do_queue=True, id=None):
         super().__init__(phi, wires=wires, do_queue=do_queue, id=id)
 
@@ -589,13 +538,6 @@
         Implicitly, this assumes that the wires of the operator correspond to the global wire order.
 
         .. seealso:: :meth:`~.DoubleExcitation.matrix`
-=======
-    G = np.zeros((16, 16), dtype=np.complex64)
-    G[3, 12] = -1j  # 3 (dec) = 0011 (bin)
-    G[12, 3] = 1j  # 12 (dec) = 1100 (bin)
-    generator = [G, -1 / 2]
-    parameter_frequencies = [(0.5, 1.0)]
->>>>>>> 4183fb28
 
 
         Args:
@@ -745,6 +687,8 @@
     grad_method = "A"
     """Gradient computation method."""
 
+    parameter_frequencies = [(1,)]
+
     def generator(self):
         G = -1 * np.eye(16, dtype=np.complex64)
         G[3, 3] = G[12, 12] = 0
@@ -763,18 +707,7 @@
         The canonical matrix is the textbook matrix representation that does not consider wires.
         Implicitly, this assumes that the wires of the operator correspond to the global wire order.
 
-<<<<<<< HEAD
         .. seealso:: :meth:`~.DoubleExcitationPlus.matrix`
-=======
-    G = -1 * np.eye(16, dtype=np.complex64)
-    G[3, 3] = 0
-    G[12, 12] = 0
-    G[3, 12] = -1j  # 3 (dec) = 0011 (bin)
-    G[12, 3] = 1j  # 12 (dec) = 1100 (bin)
-    generator = [G, -1 / 2]
-    parameter_frequencies = [(1,)]
->>>>>>> 4183fb28
-
 
         Args:
           phi (tensor_like or float): rotation angle
@@ -849,6 +782,8 @@
     grad_method = "A"
     """Gradient computation method."""
 
+    parameter_frequencies = [(1,)]
+
     def generator(self):
         G = np.eye(16, dtype=np.complex64)
         G[3, 3] = 0
@@ -856,20 +791,6 @@
         G[3, 12] = -1j  # 3 (dec) = 0011 (bin)
         G[12, 3] = 1j  # 12 (dec) = 1100 (bin)
         H = coo_matrix(-0.5 * G)
-        return qml.SparseHamiltonian(H, wires=self.wires)
-
-<<<<<<< HEAD
-    def __init__(self, phi, wires, do_queue=True, id=None):
-        super().__init__(phi, wires=wires, do_queue=do_queue, id=id)
-=======
-    G = np.eye(16, dtype=np.complex64)
-    G[3, 3] = 0
-    G[12, 12] = 0
-    G[3, 12] = -1j  # 3 (dec) = 0011 (bin)
-    G[12, 3] = 1j  # 12 (dec) = 1100 (bin)
-    generator = [G, -1 / 2]
-    parameter_frequencies = [(1,)]
->>>>>>> 4183fb28
 
     @staticmethod
     def compute_matrix(phi):  # pylint: disable=arguments-differ
@@ -975,11 +896,14 @@
     """int: Number of trainable parameters that the operator depends on."""
 
     grad_method = "A"
-<<<<<<< HEAD
     """Gradient computation method."""
 
-    grad_recipe = four_term_grad_recipe
-    """Gradient recipe for the parameter-shift method."""
+    parameter_frequencies = [(0.5, 1.0, 1.5, 2.0)]
+
+    @property
+    def grad_recipe(self):
+        coeffs, shifts = qml.gradients.generate_shift_rule(self.parameter_frequencies[0])
+        return [np.stack([coeffs, np.ones_like(coeffs), shifts]).T]
 
     def generator(self):
         w0, w1, w2, w3 = self.wires
@@ -1012,45 +936,6 @@
         # This matrix is the "sign flipped" version of that on p18 of https://arxiv.org/abs/2104.05695,
         # where the sign flip is to adjust for the opposite convention used by authors for naming wires.
         # Additionally, there was a typo in the sign of a matrix element "s" at [2, 8], which is fixed here.
-=======
-
-    generator = [
-        qml.math.array(
-            [
-                [0, 0, 0, 0, 0, 0, 0, 0, 0, 0, 0, 0, 0, 0, 0, 0],
-                [0, 0, 0, 0, -1j, 0, 0, 0, 0, 0, 0, 0, 0, 0, 0, 0],
-                [0, 0, 0, 0, 0, 0, 0, 0, -1j, 0, 0, 0, 0, 0, 0, 0],
-                [0, 0, 0, 0, 0, 0, -1j, 0, 0, -1j, 0, 0, 0, 0, 0, 0],
-                [0, 1j, 0, 0, 0, 0, 0, 0, 0, 0, 0, 0, 0, 0, 0, 0],
-                [0, 0, 0, 0, 0, 0, 0, 0, 0, 0, 0, 0, 0, 0, 0, 0],
-                [0, 0, 0, 1j, 0, 0, 0, 0, 0, 0, 0, 0, -1j, 0, 0, 0],
-                [0, 0, 0, 0, 0, 0, 0, 0, 0, 0, 0, 0, 0, -1j, 0, 0],
-                [0, 0, 1j, 0, 0, 0, 0, 0, 0, 0, 0, 0, 0, 0, 0, 0],
-                [0, 0, 0, 1j, 0, 0, 0, 0, 0, 0, 0, 0, -1j, 0, 0, 0],
-                [0, 0, 0, 0, 0, 0, 0, 0, 0, 0, 0, 0, 0, 0, 0, 0],
-                [0, 0, 0, 0, 0, 0, 0, 0, 0, 0, 0, 0, 0, 0, -1j, 0],
-                [0, 0, 0, 0, 0, 0, 1j, 0, 0, 1j, 0, 0, 0, 0, 0, 0],
-                [0, 0, 0, 0, 0, 0, 0, 1j, 0, 0, 0, 0, 0, 0, 0, 0],
-                [0, 0, 0, 0, 0, 0, 0, 0, 0, 0, 0, 1j, 0, 0, 0, 0],
-                [0, 0, 0, 0, 0, 0, 0, 0, 0, 0, 0, 0, 0, 0, 0, 0],
-            ]
-        ),
-        -1 / 2,
-    ]
-    parameter_frequencies = [(0.5, 1.0, 1.5, 2.0)]
-
-    @property
-    def grad_recipe(self):
-        coeffs, shifts = qml.gradients.generate_shift_rule(self.parameter_frequencies[0])
-        return [np.stack([coeffs, np.ones_like(coeffs), shifts]).T]
-
-    @classmethod
-    def _matrix(cls, *params):
-        r"""This matrix is the "sign flipped" version of that on p18 of https://arxiv.org/abs/2104.05695,
-        where the sign flip is to adjust for the opposite convention used by authors for naming wires.
-        Additionally, there was a typo in the sign of a matrix element "s" at [2, 8], which is fixed here.
-        """
->>>>>>> 4183fb28
 
         c = qml.math.cos(phi / 2)
         s = qml.math.sin(phi / 2)
