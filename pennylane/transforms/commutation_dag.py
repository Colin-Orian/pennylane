# Copyright 2018-2021 Xanadu Quantum Technologies Inc.

# Licensed under the Apache License, Version 2.0 (the "License");
# you may not use this file except in compliance with the License.
# You may obtain a copy of the License at

#     http://www.apache.org/licenses/LICENSE-2.0

# Unless required by applicable law or agreed to in writing, software
# distributed under the License is distributed on an "AS IS" BASIS,
# WITHOUT WARRANTIES OR CONDITIONS OF ANY KIND, either express or implied.
# See the License for the specific language governing permissions and
# limitations under the License.
"""
A transform to obtain the commutation DAG of a quantum circuit.
"""
import heapq
from functools import wraps
from collections import OrderedDict
from networkx.drawing.nx_pydot import to_pydot

import networkx as nx
import pennylane as qml
import pennylane.numpy as np
from pennylane.wires import Wires


def commutation_dag(circuit):
    r"""Construct the pairwise-commutation DAG representation of a quantum circuit. A node represents a quantum
    operations and  an edge represent non commutation between two operations. It takes into account that not all
    operations can be moved next to each other by pairwise commutation.

    Args:
        circuit (pennylane.QNode, .QuantumTape, or Callable): A quantum node, tape,
            or function that applies quantum operations.

    Returns:
         function: Function which accepts the same arguments as the :class:`qml.QNode`, :class:`qml.tape.QuantumTape`
         or quantum function. When called, this function will return the commutation DAG representation of the circuit.

    **Example**

    .. code-block:: python

        def circuit(x, y, z):
            qml.RX(x, wires=0)
            qml.RX(y, wires=0)
            qml.CNOT(wires=[1, 2])
            qml.RY(y, wires=1)
            qml.Hadamard(wires=2)
            qml.CRZ(z, wires=[2, 0])
            qml.RY(-y, wires=1)
            return qml.expval(qml.PauliZ(0))

    The commutation dag can be returned by using the following code:

    >>> get_dag = commutation_dag(circuit)
    >>> theta = np.pi/4
    >>> phi = np.pi/3
    >>> psi = np.pi/2
    >>> dag = get_dag(theta, phi, psi)

    You can access all nodes by using the get_nodes function in the form of a list ``(ID, CommutationDAGNode)``:

    >>> nodes = dag.get_nodes()
    [(0, <pennylane.transforms.commutation_dag.CommutationDAGNode object at 0x132b03b20>), ...]

    You can also access specific nodes (of type :class:`~.CommutationDAGNode`) by using the :meth:`~.get_node` method. See :class:`~.CommutationDAGNode` for a list of available
    node attributes.

    >>> second_node = dag.get_node(2)
    <pennylane.transforms.commutation_dag.CommutationDAGNode object at 0x136f8c4c0>
    >>> second_operation = second_node.op
    CNOT(wires=[1, 2])
    >>> second_node_successors = second_node.successors
    [3, 4, 5, 6]
    >>> second_node_predecessors = second_node.predecessors
    []

    For more details, see:

    * Iten, R., Moyard, R., Metger, T., Sutter, D., Woerner, S.
      "Exact and practical pattern matching for quantum circuit optimization" `doi.org/10.1145/3498325
      <https://dl.acm.org/doi/abs/10.1145/3498325>`_

    """

    # pylint: disable=protected-access

    @wraps(circuit)
    def wrapper(*args, **kwargs):

        if isinstance(circuit, qml.QNode):
            # user passed a QNode, get the tape
            circuit.construct(args, kwargs)
            tape = circuit.qtape

        elif isinstance(circuit, qml.tape.QuantumTape):
            # user passed a tape
            tape = circuit

        elif callable(circuit):
            # user passed something that is callable but not a tape or qnode.
            tape = qml.transforms.make_tape(circuit)(*args, **kwargs)
            # raise exception if it is not a quantum function
            if len(tape.operations) == 0:
                raise ValueError("Function contains no quantum operation")

        else:
            raise ValueError("Input is not a tape, QNode, or quantum function")

        # Initialize DAG
        dag = CommutationDAG(tape)

        return dag

    return wrapper


<<<<<<< HEAD
position = OrderedDict(
    {
        "Hadamard": 0,
        "PauliX": 1,
        "PauliY": 2,
        "PauliZ": 3,
        "SWAP": 4,
        "ctrl": 5,
        "S": 6,
        "T": 7,
        "SX": 8,
        "ISWAP": 9,
        "SISWAP": 10,
        "Barrier": 11,
        "WireCut": 12,
        "RX": 13,
        "RY": 14,
        "RZ": 15,
        "PhaseShift": 16,
        "Rot": 17,
        "MultiRZ": 18,
        "Identity": 19,
        "U1": 20,
        "U2": 21,
        "U3": 22,
        "IsingXX": 23,
        "IsingYY": 24,
        "IsingZZ": 25,
        "QubitStateVector": 26,
        "BasisState": 27,
        "S.inv": 28,
        "T.inv": 29,
        "SX.inv": 30,
    }
)
"""OrderedDict[str, int]: represents the index of each gates in the list of the commutation_map dictionary."""

=======
>>>>>>> d6f9d086
# fmt: off

commutation_map = OrderedDict(
    {
        "Hadamard": [1, 0, 0, 0, 0, 0, 0, 0, 0, 0, 0, 0, 0, 0, 0, 0, 0, 0, 0, 1, 0, 0, 0, 0, 0, 0, 0, 0, 0, 0, 0],
        "PauliX": [0, 1, 0, 0, 0, 0, 0, 0, 1, 0, 0, 0, 0, 1, 0, 0, 0, 0, 0, 1, 0, 0, 0, 1, 0, 0, 0, 0, 0, 0, 1],
        "PauliY": [0, 0, 1, 0, 0, 0, 0, 0, 0, 0, 0, 0, 0, 0, 1, 0, 0, 0, 0, 1, 0, 0, 0, 0, 1, 0, 0, 0, 0, 0, 0],
        "PauliZ": [0, 0, 0, 1, 0, 1, 1, 1, 0, 0, 0, 0, 0, 0, 0, 1, 1, 0, 1, 1, 1, 0, 0, 0, 0, 1, 0, 0, 1, 1, 0],
        "SWAP": [0, 0, 0, 0, 1, 0, 0, 0, 0, 1, 1, 0, 0, 0, 0, 0, 0, 0, 0, 1, 0, 0, 0, 0, 0, 0, 0, 0, 0, 0, 0],
        "ctrl": [0, 0, 0, 1, 0, 1, 1, 1, 0, 0, 0, 0, 0, 0, 0, 1, 1, 0, 1, 1, 1, 0, 0, 0, 0, 1, 0, 0, 1, 1, 0],
        "S": [0, 0, 0, 1, 0, 1, 1, 1, 0, 0, 0, 0, 0, 0, 0, 1, 1, 0, 1, 1, 1, 0, 0, 0, 0, 1, 0, 0, 1, 1, 0],
        "T": [0, 0, 0, 1, 0, 1, 1, 1, 0, 0, 0, 0, 0, 0, 0, 1, 1, 0, 1, 1, 1, 0, 0, 0, 0, 1, 0, 0, 1, 1, 0],
        "SX": [0, 1, 0, 0, 0, 0, 0, 0, 1, 0, 0, 0, 0, 0, 0, 1, 1, 0, 1, 1, 1, 0, 0, 0, 0, 1, 0, 0, 0, 0, 1],
        "ISWAP": [0, 0, 0, 0, 1, 0, 0, 0, 0, 1, 1, 0, 0, 0, 0, 0, 0, 0, 0, 1, 0, 0, 0, 0, 0, 0, 0, 0, 0, 0, 0],
        "SISWAP": [0, 0, 0, 0, 1, 0, 0, 0, 0, 1, 1, 0, 0, 0, 0, 0, 0, 0, 0, 1, 0, 0, 0, 0, 0, 0, 0, 0, 0, 0, 0],
        "Barrier": [0, 0, 0, 0, 0, 0, 0, 0, 0, 0, 0, 0, 0, 0, 0, 0, 0, 0, 0, 0, 0, 0, 0, 0, 0, 0, 0, 0, 0, 0, 0],
        "WireCut": [0, 0, 0, 0, 0, 0, 0, 0, 0, 0, 0, 0, 0, 0, 0, 0, 0, 0, 0, 0, 0, 0, 0, 0, 0, 0, 0, 0, 0, 0, 0],
        "RX": [0, 1, 0, 0, 0, 0, 0, 0, 1, 0, 0, 0, 0, 1, 0, 0, 0, 0, 0, 1, 0, 0, 0, 1, 0, 0, 0, 0, 0, 0, 1],
        "RY": [0, 0, 1, 0, 0, 0, 0, 0, 0, 0, 0, 0, 0, 0, 1, 0, 0, 0, 0, 1, 0, 0, 0, 0, 1, 0, 0, 0, 1, 1, 0],
        "RZ": [0, 0, 0, 1, 0, 1, 1, 1, 0, 0, 0, 0, 0, 0, 0, 1, 1, 0, 1, 1, 1, 0, 0, 0, 0, 1, 0, 0, 1, 1, 0],
        "PhaseShift": [0, 0, 0, 1, 0, 1, 1, 1, 0, 0, 0, 0, 0, 0, 0, 1, 1, 0, 1, 1, 1, 0, 0, 0, 0, 1, 0, 0, 1, 1, 0],
        "Rot": [0, 0, 0, 0, 0, 0, 0, 0, 0, 0, 0, 0, 0, 0, 0, 0, 0, 0, 0, 1, 0, 0, 0, 0, 0, 0, 0, 0, 0, 0, 0],
        "MultiRZ": [0, 0, 0, 1, 0, 1, 1, 1, 0, 0, 0, 0, 0, 0, 0, 1, 1, 0, 1, 1, 1, 0, 0, 0, 0, 1, 0, 0, 1, 1, 0],
        "Identity": [1, 1, 1, 1, 1, 1, 1, 1, 1, 1, 1, 0, 0, 1, 1, 1, 1, 1, 1, 1, 1, 1, 1, 1, 1, 1, 0, 0, 1, 1, 1],
        "U1": [0, 0, 0, 1, 0, 1, 1, 1, 0, 0, 0, 0, 0, 0, 0, 1, 1, 0, 1, 1, 1, 0, 0, 0, 0, 1, 0, 0, 1, 1, 0],
        "U2": [0, 0, 0, 0, 0, 0, 0, 0, 0, 0, 0, 0, 0, 0, 0, 0, 0, 0, 0, 1, 0, 0, 0, 0, 0, 0, 0, 0, 0, 0, 0],
        "U3": [0, 0, 0, 0, 0, 0, 0, 0, 0, 0, 0, 0, 0, 0, 0, 0, 0, 0, 0, 1, 0, 0, 0, 0, 0, 0, 0, 0, 0, 0, 0],
        "IsingXX": [0, 1, 0, 0, 0, 0, 0, 0, 1, 0, 0, 0, 0, 1, 0, 0, 0, 0, 0, 1, 0, 0, 0, 1, 0, 0, 0, 0, 0, 0, 1],
        "IsingYY": [0, 0, 1, 0, 0, 0, 0, 0, 0, 0, 0, 0, 0, 0, 1, 0, 0, 0, 0, 1, 0, 0, 0, 0, 1, 0, 0, 0, 0, 0, 0],
        "IsingZZ": [0, 0, 0, 1, 0, 1, 1, 1, 0, 0, 0, 0, 0, 0, 0, 1, 1, 0, 1, 1, 1, 0, 0, 0, 0, 1, 0, 0, 1, 1, 0],
        "QubitStateVector": [0, 0, 0, 0, 0, 0, 0, 0, 0, 0, 0, 0, 0, 0, 0, 0, 0, 0, 0, 0, 0, 0, 0, 0, 0, 0, 0, 0,
                             0, 0, 0],
        "BasisState": [0, 0, 0, 0, 0, 0, 0, 0, 0, 0, 0, 0, 0, 0, 0, 0, 0, 0, 0, 0, 0, 0, 0, 0, 0, 0, 0, 0, 0, 0, 0],
        "S.inv": [0, 0, 0, 1, 0, 1, 1, 1, 0, 0, 0, 0, 0, 0, 0, 1, 1, 0, 1, 1, 1, 0, 0, 0, 0, 1, 0, 0, 1, 1, 0],
        "T.inv": [0, 0, 0, 1, 0, 1, 1, 1, 0, 0, 0, 0, 0, 0, 0, 1, 1, 0, 1, 1, 1, 0, 0, 0, 0, 1, 0, 0, 1, 1, 0],
        "SX.inv": [0, 1, 0, 0, 0, 0, 0, 0, 1, 0, 0, 0, 0, 0, 0, 1, 1, 0, 1, 1, 1, 0, 0, 0, 0, 1, 0, 0, 0, 0, 1],
    }
)
"""OrderedDict[str, list[int]]: Represents the commutation relations between each gate. Positions in the array are
the one defined by the position dictionary. 1 represents commutation and 0 non-commutation."""

# fmt: on


position = dict(zip(commutation_map, range(len(commutation_map))))
"""OrderedDict[str, int]: represents the index of each gates in the list of the commutation_map dictionary."""


def intersection(wires1, wires2):
    r"""Check if two sets of wires intersect.

    Args:
        wires1 (pennylane.wires.Wires): First set of wires.
        wires2 (pennylane.wires.Wires: Second set of wires.

    Returns:
         bool: True if the two sets of wires are not disjoint and False if disjoint.
    """
    return len(qml.wires.Wires.shared_wires([wires1, wires2])) != 0


def simplify_rotation(rot):
    r"""Simplify a general one qubit rotation into RX, RY and RZ rotation.

    Args:
        rot (pennylane.Rot): One qubit rotation.

    Returns:
         qml.operation: Simplified rotation if possible.
    """

    if np.allclose(np.mod(rot.data[0], 2 * np.pi), np.pi / 2) and np.allclose(
        np.mod(rot.data[2], -2 * np.pi), -np.pi / 2
    ):
        return qml.RX(rot.data[1], wires=rot.wires)
    if np.allclose(np.mod(rot.data[0], 2 * np.pi), 0) and np.allclose(
        np.mod(rot.data[2], 2 * np.pi), 0
    ):
        return qml.RY(rot.data[1], wires=rot.wires)
    if np.allclose(np.mod(rot.data[1], 2 * np.pi), 0):
        return qml.RZ(rot.data[0] + rot.data[2], wires=rot.wires)
    if (
        np.allclose(np.mod(rot.data[0], 2 * np.pi), np.pi)
        and np.allclose(np.mod(rot.data[1], 2 * np.pi), np.pi / 2)
        and np.allclose(np.mod(rot.data[2], 2 * np.pi), 0)
    ):
        return qml.Hadamard(wires=rot.wires)

    return rot


def simplify_controlled_rotation(crot):
    r"""Simplify a general one qubit controlled rotation into CRX, CRY, CRZ and CH.

    Args:
        crot (pennylane.CRot): One qubit controlled rotation.

    Returns:
         qml.operation: Simplified controlled rotation if possible.
    """
    target_wires = [w for w in crot.wires if w not in crot.control_wires]

    if np.allclose(np.mod(crot.data[0], 2 * np.pi), np.pi / 2) and np.allclose(
        np.mod(crot.data[2], -2 * np.pi), -np.pi / 2
    ):
        return qml.CRX(crot.data[1], wires=crot.wires)
    if np.allclose(np.mod(crot.data[0], 2 * np.pi), 0) and np.allclose(
        np.mod(crot.data[2], 2 * np.pi), 0
    ):
        return qml.CRY(crot.data[1], wires=crot.wires)
    if np.allclose(np.mod(crot.data[1], 2 * np.pi), 0):
        return qml.CRZ(crot.data[0] + crot.data[2], wires=crot.wires)
    if (
        np.allclose(np.mod(crot.data[0], 2 * np.pi), np.pi)
        and np.allclose(np.mod(crot.data[1], 2 * np.pi), np.pi / 2)
        and np.allclose(np.mod(crot.data[2], 2 * np.pi), 0)
    ):
        hadamard = qml.Hadamard
        return qml.ctrl(hadamard, control=crot.control_wires)(wires=target_wires)

    return crot


def simplify_u2(u2):
    r"""Simplify a u2 one qubit rotation into RX and RY rotations.

    Args:
        u2 (pennylane.U2): U2 rotation.

    Returns:
         qml.operation: Simplified rotation if possible.
    """

    if np.allclose(np.mod(u2.data[1], 2 * np.pi), 0) and np.allclose(
        np.mod(u2.data[0] + u2.data[1], 2 * np.pi), 0
    ):
        return qml.RY(np.pi / 2, wires=u2.wires)
    if np.allclose(np.mod(u2.data[1], np.pi / 2), 0) and np.allclose(
        np.mod(u2.data[0] + u2.data[1], 2 * np.pi), 0
    ):
        return qml.RX(u2.data[1], wires=u2.wires)

    return u2


def simplify_u3(u3):
    r"""Simplify a general U3 one qubit rotation into RX, RY and RZ rotation.

    Args:
        u3 (pennylane.U3): One qubit U3 rotation.

    Returns:
         qml.operation: Simplified rotation if possible.
    """

    if (
        np.allclose(np.mod(u3.data[0], 2 * np.pi), 0)
        and not np.allclose(np.mod(u3.data[1], 2 * np.pi), 0)
        and np.allclose(np.mod(u3.data[2], 2 * np.pi), 0)
    ):
        return qml.PhaseShift(u3.data[1], wires=u3.wires)
    if (
        np.allclose(np.mod(u3.data[2], 2 * np.pi), np.pi / 2)
        and np.allclose(np.mod(u3.data[1] + u3.data[2], 2 * np.pi), 0)
        and not np.allclose(np.mod(u3.data[0], 2 * np.pi), 0)
    ):
        return qml.RX(u3.data[0], wires=u3.wires)
    if (
        not np.allclose(np.mod(u3.data[0], 2 * np.pi), 0)
        and np.allclose(np.mod(u3.data[1], 2 * np.pi), 0)
        and np.allclose(np.mod(u3.data[2], 2 * np.pi), 0)
    ):
        return qml.RY(u3.data[0], wires=u3.wires)

    return u3


def simplify(operation):
    r"""Simplify a (controlled) rotation (Rot, U2, U3, CRot) into RX, CRX, RY, CRY, RZ, CZ, H and CH.

    Args:
        operation (pennylane.Operation): Rotation or controlled rotation.

    Returns:
         qml.operation: Simplified rotation if possible.

    **Example**

    You can simplify rotation with certain parameters, for example:

    >>> qml.simplify(qml.Rot(np.pi / 2, 0.1, -np.pi / 2, wires=0))

    qml.RX(0.1, wires=0)

    But not every rotation can be simplified and it returns the original operation no simplification is possible.

    >>> qml.simplify(qml.Rot(0.1, 0.2, 0.3, wires=0))

    qml.Rot(0.1, 0.2, 0.3, wires=0)
    """
    if operation.name not in ["Rot", "U2", "U3", "CRot"]:
        raise qml.QuantumFunctionError(f"{operation.name} is not a Rot, U2, U3 or CRot.")

    if operation.name == "Rot":
        return simplify_rotation(operation)

    if operation.name == "U2":
        return simplify_u2(operation)

    if operation.name == "U3":
        return simplify_u3(operation)

    return simplify_controlled_rotation(operation)


def check_commutation_two_non_simplified_crot(operation1, operation2):
    r"""Check commutation for two CRot that were not simplified.

    Args:
        operation1 (pennylane.Operation): First operation.
        operation2 (pennylane.Operation): Second operation.

    Returns:
         Bool: True if commutation, False otherwise.
    """
    # Two non simplified CRot
    target_wires_1 = qml.wires.Wires(
        [w for w in operation1.wires if w not in operation1.control_wires]
    )
    target_wires_2 = qml.wires.Wires(
        [w for w in operation2.wires if w not in operation2.control_wires]
    )

    control_control = intersection(operation1.control_wires, operation2.control_wires)
    target_target = intersection(target_wires_1, target_wires_2)

    if control_control and target_target:
        return np.all(
            np.allclose(
                np.matmul(operation1.get_matrix(), operation2.get_matrix()),
                np.matmul(operation2.get_matrix(), operation1.get_matrix()),
            )
        )

    if control_control and not target_target:
        return True

    if not control_control and target_target:
        return np.all(
            np.allclose(
                np.matmul(
                    qml.Rot(*operation1.data, wires=operation1.wires[1]).get_matrix(),
                    qml.Rot(*operation2.data, wires=operation2.wires[1]).get_matrix(),
                ),
                np.matmul(
                    qml.Rot(*operation2.data, wires=operation2.wires[1]).get_matrix(),
                    qml.Rot(*operation1.data, wires=operation1.wires[1]).get_matrix(),
                ),
            )
        )
    return False


def check_simplify_identity_commutation(operation1, operation2):
    r"""First check that a parametric operation can be simplified to the identity operator, if it is the case then
     return the commutation relation with the second operation. If simplification is not possible, it returns None.

    Args:
        operation1 (pennylane.Operation): First operation.
        operation2 (pennylane.Operation): Second operation.

    Returns:
         Bool: True if commutation, False non-commmutation and None if not possible to simplify.
    """
    if operation1.data and operation1.name != "U2":
        all_zeros = np.allclose(np.mod(operation1.data, 2 * np.pi), 0)
        if all_zeros:
            if operation2.name not in ["Barrier", "WireCut"]:
                return True
            return False
    return None


def check_commutation_two_non_simplified_rotations(operation1, operation2):
    r"""Check that the operations are two non simplified operations. If it is the case, then it checks commutation
    for two rotations that were not simplified.

    Args:
        operation1 (pennylane.Operation): First operation.
        operation2 (pennylane.Operation): Second operation.

    Returns:
         Bool: True if commutation, False otherwise, None if not two rotations.
    """
    # Two non simplified rotations
    if (operation1.name in ["U2", "U3", "Rot", "CRot"]) and (
        operation2.name in ["U2", "U3", "Rot", "CRot"]
    ):
        target_wires_1 = qml.wires.Wires(
            [w for w in operation1.wires if w not in operation1.control_wires]
        )
        target_wires_2 = qml.wires.Wires(
            [w for w in operation2.wires if w not in operation2.control_wires]
        )

        if operation1.name == "CRot":
            if not intersection(target_wires_1, operation2.wires):
                return bool(commutation_map["ctrl"][position[operation2.name]])
            return np.all(
                np.allclose(
                    np.matmul(
                        qml.Rot(*operation1.data, wires=target_wires_1).get_matrix(),
                        operation2.get_matrix(),
                    ),
                    np.matmul(
                        operation2.get_matrix(),
                        qml.Rot(*operation1.data, wires=target_wires_1).get_matrix(),
                    ),
                )
            )

        if operation2.name == "CRot":
            if not intersection(target_wires_2, operation1.wires):
                return bool(commutation_map[operation1.name][position["ctrl"]])
            return np.all(
                np.allclose(
                    np.matmul(
                        qml.Rot(*operation2.data, wires=target_wires_2).get_matrix(),
                        operation1.get_matrix(),
                    ),
                    np.matmul(
                        operation1.get_matrix(),
                        qml.Rot(*operation2.data, wires=target_wires_2).get_matrix(),
                    ),
                )
            )

        return np.all(
            np.allclose(
                np.matmul(
                    operation1.get_matrix(),
                    operation2.get_matrix(),
                ),
                np.matmul(
                    operation2.get_matrix(),
                    operation1.get_matrix(),
                ),
            )
        )
    return None


unsupported_operations = [
    "PauliRot",
    "QubitDensityMatrix",
    "CVNeuralNetLayers",
    "ApproxTimeEvolution",
    "ArbitraryUnitary",
    "CommutingEvolution",
    "DisplacementEmbedding",
    "SqueezingEmbedding",
]
non_commuting_operations = [
    "ArbitraryStatePreparation",
    "BasisStatePreparation",
    "MottonenStatePreparation",
    "QubitCarry",
    "QubitSum",
    "SingleExcitation",
    "SingleExcitationMinus",
    "SingleExcitationPlus",
    "DoubleExcitation",
    "DoubleExcitationPlus",
    "DoubleExcitationMinus",
    "BasicEntanglerLayers",
    "GateFabric",
    "ParticleConservingU1",
    "ParticleConservingU2",
    "RandomLayers",
    "SimplifiedTwoDesign",
    "StronglyEntanglingLayers",
    "AllSinglesDoubles",
    "FermionicDoubleExcitation",
    "FermionicSingleExcitation",
    "Grover",
    "kUpCCGSD",
    "Permute",
    "QFT",
    "QuantumMonteCarlo",
    "QuantumPhaseEstimation",
    "UCCSD",
    "MPS",
    "TTN",
    "AmplitudeEmbedding",
    "AngleEmbedding",
    "BasisEmbedding",
    "IQPEmbedding",
    "QAOAEmbedding",
]


def is_commuting(operation1, operation2):
    r"""Check if two operations are commuting. A lookup table is used to check the commutation between the
    controlled, targeted part of operation 1 with the controlled, targeted part of operation 2. It supports
    most PennyLane operations that are not CV operations. Unsupported operation are the following:

    :class:`qml.PauliRot`, :class:`qml.QubitDensityMatrix`, :class:`qml.CVNeuralNetLayers`,
    :class:`qml.ApproxTimeEvolution`, :class:`qml.ArbitraryUnitary`, :class:`qml.CommutingEvolution`,
    :class:`qml.DisplacementEmbedding` and :class:`qml.SqueezingEmbedding`.

    Args:
        operation1 (.Operation): A first quantum operation.
        operation2 (.Operation): A second quantum operation.

    Returns:
         bool: True if the operations commute, False otherwise.

    **Example**

    >>> qml.is_commuting(qml.PauliX(wires=0), qml.PauliZ(wires=0))
    False
    """
    # pylint: disable=too-many-branches
    # pylint: disable=too-many-return-statements

    control_base = {
        "CNOT": "PauliX",
        "CZ": "PauliZ",
        "CY": "PauliY",
        "CSWAP": "SWAP",
        "Toffoli": "PauliX",
        "ControlledPhaseShift": "PhaseShift",
        "CRX": "RX",
        "CRY": "RY",
        "CRZ": "RZ",
        "CRot": "Rot",
        "MultiControlledX": "PauliX",
        "ControlledOperation": "ControlledOperation",
    }

    if operation1.name in unsupported_operations or isinstance(
        operation1, (qml.operation.CVOperation, qml.operation.Channel)
    ):
        raise qml.QuantumFunctionError(f"Operation {operation1.name} not supported.")

    if operation2.name in unsupported_operations or isinstance(
        operation2, (qml.operation.CVOperation, qml.operation.Channel)
    ):
        raise qml.QuantumFunctionError(f"Operation {operation2.name} not supported.")

    if operation1.name == "ControlledOperation" and operation1.control_base == "MultipleTargets":
        raise qml.QuantumFunctionError(f"{operation1.control_base} controlled is not supported.")

    if operation2.name == "ControlledOperation" and operation2.control_base == "MultipleTargets":
        raise qml.QuantumFunctionError(f"{operation2.control_base} controlled is not supported.")

    # Simplify the rotations if possible
    if operation1.name in ["U2", "U3", "Rot", "CRot"]:
        operation1 = simplify(operation1)

    if operation2.name in ["U2", "U3", "Rot", "CRot"]:
        operation2 = simplify(operation2)

    # Case 1 operations are disjoints
    if not intersection(operation1.wires, operation2.wires):
        return True

    # Two CRot that cannot be simplified
    if operation1.name == "CRot" and operation2.name == "CRot":
        return check_commutation_two_non_simplified_crot(operation1, operation2)

    # Parametric operation might implement the identity operator
    commutation_identity_simplification_1 = check_simplify_identity_commutation(
        operation1, operation2
    )
    if commutation_identity_simplification_1 is not None:
        return commutation_identity_simplification_1

    commutation_identity_simplification_2 = check_simplify_identity_commutation(
        operation2, operation1
    )
    if commutation_identity_simplification_2 is not None:
        return commutation_identity_simplification_2

    # Operation is in the non commuting list
    if operation1.name in non_commuting_operations or operation2.name in non_commuting_operations:
        return False

    # Check if operations are non simplified rotations and return commutation if it is the case.
    two_non_simplified_rot = check_commutation_two_non_simplified_rotations(operation1, operation2)
    if two_non_simplified_rot is not None:
        return two_non_simplified_rot

    # Case 2 both operations are controlled
    if control_base.get(operation1.name) and control_base.get(operation2.name):
        if control_base.get(operation1.name) != "ControlledOperation":
            control_base_1 = control_base.get(operation1.name)
        else:
            control_base_1 = operation1.control_base

        if control_base.get(operation2.name) != "ControlledOperation":
            control_base_2 = control_base.get(operation2.name)
        else:
            control_base_2 = operation2.control_base

        target_wires_1 = qml.wires.Wires(
            [w for w in operation1.wires if w not in operation1.control_wires]
        )
        target_wires_2 = qml.wires.Wires(
            [w for w in operation2.wires if w not in operation2.control_wires]
        )

        control_control = intersection(operation1.control_wires, operation2.control_wires)
        target_target = intersection(target_wires_1, target_wires_2)
        control_target = intersection(operation1.control_wires, target_wires_2)
        target_control = intersection(target_wires_1, operation2.control_wires)

        # Case 2.1: disjoint targets
        if control_control and not target_target and not control_target and not target_control:
            return True

        # Case 2.2: disjoint controls
        if not control_control and target_target and not control_target and not target_control:
            return bool(commutation_map[control_base_1][position[control_base_2]])

        # Case 2.3: targets overlap and controls overlap
        if target_target and control_control and not control_target and not target_control:
            return bool(commutation_map[control_base_1][position[control_base_2]])

        # Case 2.4: targets and controls overlap
        if control_target and target_control and not target_target:
            return bool(commutation_map["ctrl"][position[control_base_2]]) and bool(
                commutation_map[control_base_1][position["ctrl"]]
            )

        # Case 2.5: targets overlap with and controls and targets
        if control_target and not target_control and target_target:
            return bool(commutation_map["ctrl"][position[control_base_2]]) and bool(
                commutation_map[control_base_1][position[control_base_2]]
            )

        # Case 2.6: targets overlap with and controls and targets
        if target_control and not control_target and target_target:
            return bool(commutation_map[control_base_1][position["ctrl"]]) and bool(
                commutation_map[control_base_1][position[control_base_2]]
            )

        # Case 2.7: targets overlap with control
        if target_control and not control_target and not target_target:
            return bool(commutation_map[control_base_1][position["ctrl"]])

        # Case 2.8: targets overlap with control
        if not target_control and control_target and not target_target:
            return bool(commutation_map["ctrl"][position[control_base_2]])

        # Case 2.9: targets and controls overlap with targets and controls
        if target_control and control_target and target_target:
            return (
                bool(commutation_map[control_base_1][position["ctrl"]])
                and bool(commutation_map["ctrl"][position[control_base_2]])
                and bool(commutation_map[control_base_1][position[control_base_2]])
            )

    # Case 3: only operation 1 is controlled
    elif control_base.get(operation1.name):
        if control_base.get(operation1.name) != "ControlledOperation":
            control_base_1 = control_base.get(operation1.name)
        else:
            control_base_1 = operation1.control_base

        target_wires_1 = qml.wires.Wires(
            [w for w in operation1.wires if w not in operation1.control_wires]
        )

        control_target = intersection(operation1.control_wires, operation2.wires)
        target_target = intersection(target_wires_1, operation2.wires)

        # Case 3.1: control and target 1 overlap with target 2
        if control_target and target_target:
            return bool(commutation_map[control_base_1][position[operation2.name]]) and bool(
                commutation_map["ctrl"][position[operation2.name]]
            )

        # Case 3.2: control operation 1 overlap with target 2
        if control_target and not target_target:
            return bool(commutation_map["ctrl"][position[operation2.name]])

        # Case 3.3: target 1 overlaps with target 2
        if not control_target and target_target:
            return bool(commutation_map[control_base_1][position[operation2.name]])

    # Case 4: only operation 2 is controlled
    elif control_base.get(operation2.name):
        if control_base.get(operation2.name) != "ControlledOperation":
            control_base_2 = control_base.get(operation2.name)
        else:
            control_base_2 = operation2.control_base

        target_wires_2 = qml.wires.Wires(
            [w for w in operation2.wires if w not in operation2.control_wires]
        )

        target_control = intersection(operation1.wires, operation2.control_wires)
        target_target = intersection(operation1.wires, target_wires_2)

        # Case 4.1: control and target 2 overlap with target 1
        if target_control and target_target:
            return bool(commutation_map[operation1.name][position[control_base_2]]) and bool(
                commutation_map[operation1.name][position[control_base_2]]
            )

        # Case 4.2: control operation 2 overlap with target 1
        if target_control and not target_target:
            return bool(commutation_map[operation1.name][position["ctrl"]])

        # Case 4.3: target 1 overlaps with target 2
        if not target_control and target_target:
            return bool(commutation_map[operation1.name][position[control_base_2]])

    # Case 5: no controlled operations
    # Case 5.1: no controlled operations we simply check the commutation table
    return bool(commutation_map[operation1.name][position[operation2.name]])


def _merge_no_duplicates(*iterables):
    """Merge K list without duplicate using python heapq ordered merging.

    Args:
        *iterables: A list of k sorted lists

    Yields:
        Iterator: List from the merging of the k ones (without duplicates)
    """
    last = object()
    for val in heapq.merge(*iterables):
        if val != last:
            last = val
            yield val


class CommutationDAGNode:
    r"""Class to store information about a quantum operation in a node of the
    commutation DAG.

    Args:
        op (.Operation): PennyLane operation.
        wires (.Wires): Wires on which the operation acts on.
        node_id (int): ID of the node in the DAG.
        successors (array[int]): List of the node's successors in the DAG.
        predecessors (array[int]): List of the node's predecessors in the DAG.
        reachable (bool): Attribute used to check reachability by pairwise commutation.
    """

    # pylint: disable=too-many-instance-attributes
    # pylint: disable=too-many-arguments
    # pylint: disable=too-few-public-methods

    __slots__ = [
        "op",
        "wires",
        "target_wires",
        "control_wires",
        "node_id",
        "successors",
        "predecessors",
        "reachable",
    ]

    def __init__(
        self,
        op=None,
        wires=None,
        target_wires=None,
        control_wires=None,
        successors=None,
        predecessors=None,
        reachable=None,
        node_id=-1,
    ):
        self.op = op
        self.wires = wires
        self.target_wires = target_wires
        self.control_wires = control_wires if control_wires is not None else []
        self.node_id = node_id
        self.successors = successors if successors is not None else []
        self.predecessors = predecessors if predecessors is not None else []
        self.reachable = reachable


class CommutationDAG:
    r"""Class to represent a quantum circuit as a directed acyclic graph (DAG). This class is useful to build the
    commutation DAG and set up all nodes attributes. The construction of the DAG should be used through the
    transform :class:`qml.transforms.commutation_dag`.

    Args:
        tape (.QuantumTape): PennyLane quantum tape representing a quantum circuit.

    **Reference:**

    [1] Iten, R., Moyard, R., Metger, T., Sutter, D. and Woerner, S., 2020.
    Exact and practical pattern matching for quantum circuit optimization.
    `doi.org/10.1145/3498325 <https://dl.acm.org/doi/abs/10.1145/3498325>`_

    """

    def __init__(self, tape):

        self.num_wires = len(tape.wires)
        self.node_id = -1
        self._multi_graph = nx.MultiDiGraph()

        consecutive_wires = Wires(range(len(tape.wires)))
        wires_map = OrderedDict(zip(tape.wires, consecutive_wires))

        for operation in tape.operations:
            operation._wires = Wires([wires_map[wire] for wire in operation.wires.tolist()])
            self.add_node(operation)

        self._add_successors()

        for obs in tape.observables:
            obs._wires = Wires([wires_map[wire] for wire in obs.wires.tolist()])

        self.observables = tape.observables if tape.observables is not None else []

    def _add_node(self, node):
        self.node_id += 1
        node.node_id = self.node_id
        self._multi_graph.add_node(node.node_id, node=node)

    def add_node(self, operation):
        """Add the operation as a node in the DAG and updates the edges.

        Args:
            operation (qml.operation): PennyLane quantum operation to add to the DAG.
        """
        target_wires = [w for w in operation.wires if w not in operation.control_wires]

        new_node = CommutationDAGNode(
            op=operation,
            wires=operation.wires.tolist(),
            target_wires=target_wires,
            control_wires=operation.control_wires.tolist(),
            successors=[],
            predecessors=[],
        )

        self._add_node(new_node)
        self._update_edges()

    def get_node(self, node_id):
        """Add the operation as a node in the DAG and updates the edges.

        Args:
            node_id (int): PennyLane quantum operation to add to the DAG.

        Returns:
            CommutationDAGNOde: The node with the given id.
        """
        return self._multi_graph.nodes(data="node")[node_id]

    def get_nodes(self):
        """Return iterable to loop through all the nodes in the DAG

        Returns:
            networkx.classes.reportviews.NodeDataView: Iterable nodes.
        """
        return self._multi_graph.nodes(data="node")

    def add_edge(self, node_in, node_out):
        """Add an edge (non commutation) between node_in and node_out.

        Args:
            node_in (int): Id of the ingoing node.
            node_out (int): Id of the outgoing node.

        Returns:
            int: Id of the created edge.
        """
        return self._multi_graph.add_edge(node_in, node_out, commute=False)

    def get_edge(self, node_in, node_out):
        """Get the edge between two nodes if it exists.

        Args:
            node_in (int): Id of the ingoing node.
            node_out (int): Id of the outgoing node.

        Returns:
            dict or None: Default weight is 0, it returns None when there is no edge.
        """
        return self._multi_graph.get_edge_data(node_in, node_out)

    def get_edges(self):
        """Get all edges as an iterable.

        Returns:
            networkx.classes.reportviews.OutMultiEdgeDataView: Iterable over all edges.
        """
        return self._multi_graph.edges.data()

    def direct_predecessors(self, node_id):
        """Return the direct predecessors of the given node.

        Args:
            node_id (int): Id of the node in the DAG.

        Returns:
            list[int]: List of the direct predecessors of the given node.
        """
        dir_pred = list(self._multi_graph.pred[node_id].keys())
        dir_pred.sort()
        return dir_pred

    def predecessors(self, node_id):
        """Return the predecessors of the given node.

        Args:
            node_id (int): Id of the node in the DAG.

        Returns:
            list[int]: List of the predecessors of the given node.
        """
        pred = list(nx.ancestors(self._multi_graph, node_id))
        pred.sort()
        return pred

    def direct_successors(self, node_id):
        """Return the direct successors of the given node.

        Args:
            node_id (int): Id of the node in the DAG.

        Returns:
            list[int]: List of the direct successors of the given node.
        """
        dir_succ = list(self._multi_graph.succ[node_id].keys())
        dir_succ.sort()
        return dir_succ

    def successors(self, node_id):
        """Return the successors of the given node.

        Args:
            node_id (int): Id of the node in the DAG.

        Returns:
            list[int]: List of the successors of the given node.
        """
        succ = list(nx.descendants(self._multi_graph, node_id))
        succ.sort()
        return succ

    @property
    def graph(self):
        """Return the DAG object.

        Returns:
            networkx.MultiDiGraph(): Networkx representation of the DAG.
        """
        return self._multi_graph

    @property
    def size(self):
        """Return the size of the DAG object.

        Returns:
            int: Number of nodes in the DAG.
        """
        return len(self._multi_graph)

    def draw(self, filename="dag.png"):  # pragma: no cover
        """Draw the DAG object.

        Args:
            filename (str): The file name which is in PNG format. Default = 'dag.png'
        """
        draw_graph = nx.MultiDiGraph()

        for node in self.get_nodes():
            wires = ",".join([" " + str(elem) for elem in node[1].op.wires.tolist()])
            label = (
                "ID: "
                + str(node[0])
                + "\n"
                + "Op: "
                + node[1].op.name
                + "\n"
                + "Wires: ["
                + wires[1::]
                + "]"
            )
            draw_graph.add_node(
                node[0], label=label, color="blue", style="filled", fillcolor="lightblue"
            )

        for edge in self.get_edges():
            draw_graph.add_edge(edge[0], edge[1])

        dot = to_pydot(draw_graph)
        dot.write_png(filename)

    def _pred_update(self, node_id):
        self.get_node(node_id).predecessors = []

        for d_pred in self.direct_predecessors(node_id):
            self.get_node(node_id).predecessors.append([d_pred])
            self.get_node(node_id).predecessors.append(self.get_node(d_pred).predecessors)

        self.get_node(node_id).predecessors = list(
            _merge_no_duplicates(*self.get_node(node_id).predecessors)
        )

    def _add_successors(self):

        for node_id in range(len(self._multi_graph) - 1, -1, -1):
            direct_successors = self.direct_successors(node_id)

            for d_succ in direct_successors:
                self.get_node(node_id).successors.append([d_succ])
                self.get_node(node_id).successors.append(self.get_node(d_succ).successors)

            self.get_node(node_id).successors = list(
                _merge_no_duplicates(*self.get_node(node_id).successors)
            )

    def _update_edges(self):

        max_node_id = len(self._multi_graph) - 1
        max_node = self.get_node(max_node_id).op

        for current_node_id in range(0, max_node_id):
            self.get_node(current_node_id).reachable = True

        for prev_node_id in range(max_node_id - 1, -1, -1):
            if self.get_node(prev_node_id).reachable and not is_commuting(
                self.get_node(prev_node_id).op, max_node
            ):
                self.add_edge(prev_node_id, max_node_id)
                self._pred_update(max_node_id)
                list_predecessors = self.get_node(max_node_id).predecessors
                for pred_id in list_predecessors:
                    self.get_node(pred_id).reachable = False<|MERGE_RESOLUTION|>--- conflicted
+++ resolved
@@ -117,46 +117,6 @@
     return wrapper
 
 
-<<<<<<< HEAD
-position = OrderedDict(
-    {
-        "Hadamard": 0,
-        "PauliX": 1,
-        "PauliY": 2,
-        "PauliZ": 3,
-        "SWAP": 4,
-        "ctrl": 5,
-        "S": 6,
-        "T": 7,
-        "SX": 8,
-        "ISWAP": 9,
-        "SISWAP": 10,
-        "Barrier": 11,
-        "WireCut": 12,
-        "RX": 13,
-        "RY": 14,
-        "RZ": 15,
-        "PhaseShift": 16,
-        "Rot": 17,
-        "MultiRZ": 18,
-        "Identity": 19,
-        "U1": 20,
-        "U2": 21,
-        "U3": 22,
-        "IsingXX": 23,
-        "IsingYY": 24,
-        "IsingZZ": 25,
-        "QubitStateVector": 26,
-        "BasisState": 27,
-        "S.inv": 28,
-        "T.inv": 29,
-        "SX.inv": 30,
-    }
-)
-"""OrderedDict[str, int]: represents the index of each gates in the list of the commutation_map dictionary."""
-
-=======
->>>>>>> d6f9d086
 # fmt: off
 
 commutation_map = OrderedDict(
