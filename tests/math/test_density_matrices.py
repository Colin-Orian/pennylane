# Copyright 2022 Xanadu Quantum Technologies Inc.

# Licensed under the Apache License, Version 2.0 (the "License");
# you may not use this file except in compliance with the License.
# You may obtain a copy of the License at

#     http://www.apache.org/licenses/LICENSE-2.0

# Unless required by applicable law or agreed to in writing, software
# distributed under the License is distributed on an "AS IS" BASIS,
# WITHOUT WARRANTIES OR CONDITIONS OF ANY KIND, either express or implied.
# See the License for the specific language governing permissions and
# limitations under the License.
"""Unit tests for density matrices functions.
"""

import numpy as onp
import pytest

from pennylane import numpy as np
from pennylane import math as fn

pytestmark = pytest.mark.all_interfaces

tf = pytest.importorskip("tensorflow", minversion="2.1")
torch = pytest.importorskip("torch")
jax = pytest.importorskip("jax")
jnp = pytest.importorskip("jax.numpy")

state_00 = [1, 0, 0, 0]
state_01 = [0, 1, 0, 0]
state_10 = [0, 0, 1, 0]
state_11 = [0, 0, 0, 1]

state_00_10 = [1, 0, 1, 0] / onp.sqrt(2)
state_01_11 = [0, 1, 0, 1] / onp.sqrt(2)

mat_00 = onp.zeros((4, 4))
mat_00[0, 0] = 1

mat_01 = onp.zeros((4, 4))
mat_01[1, 1] = 1

mat_10 = onp.zeros((4, 4))
mat_10[2, 2] = 1

mat_11 = onp.zeros((4, 4))
mat_11[3, 3] = 1

mat_0 = onp.zeros((2, 2))
mat_0[0, 0] = 1

mat_1 = onp.zeros((2, 2))
mat_1[1, 1] = 1

mat_00_10 = onp.zeros((4, 4))
mat_00_10[0, 0] = 0.5
mat_00_10[2, 2] = 0.5
mat_00_10[0, 2] = 0.5
mat_00_10[2, 0] = 0.5

mat_01_11 = onp.zeros((4, 4))
mat_01_11[1, 1] = 0.5
mat_01_11[3, 3] = 0.5
mat_01_11[1, 3] = 0.5
mat_01_11[3, 1] = 0.5

mat_0_1 = [[0.5, 0.5], [0.5, 0.5]]

# fmt: off
state_vectors = [
    (state_00, (mat_0, mat_0, mat_00)),
    (state_01, (mat_0, mat_1, mat_01)),
    (state_10, (mat_1, mat_0, mat_10)),
    (state_11, (mat_1, mat_1, mat_11)),
    (state_00_10, (mat_0_1, mat_0, mat_00_10)),
    (state_01_11, (mat_0_1, mat_1, mat_01_11))]

array_funcs = [lambda x: x, onp.array, np.array, jnp.array, torch.tensor, tf.Variable, tf.constant]

single_wires_list = [
    [0],
    [1],
]

multiple_wires_list = [
    [0, 1]
]
# fmt: on

c_dtypes = ["complex64", "complex128"]


class TestDensityMatrixFromStateVectors:
    """Tests for creating a density matrix from state vectors."""

    @pytest.mark.parametrize("array_func", array_funcs)
    @pytest.mark.parametrize("state_vector, expected_density_matrix", state_vectors)
    @pytest.mark.parametrize("wires", single_wires_list)
    def test_density_matrix_from_state_vector_single_wires(
        self, state_vector, wires, expected_density_matrix, array_func
    ):
        """Test the density matrix from state vectors for single wires."""
        state_vector = array_func(state_vector)
        density_matrix = fn.quantum._density_matrix_from_state_vector(state_vector, indices=wires)
        assert np.allclose(density_matrix, expected_density_matrix[wires[0]])

    @pytest.mark.parametrize("array_func", array_funcs)
    @pytest.mark.parametrize("state_vector, expected_density_matrix", state_vectors)
    @pytest.mark.parametrize("wires", multiple_wires_list)
    def test_density_matrix_from_state_vector_full_wires(
        self, state_vector, wires, expected_density_matrix, array_func
    ):
        """Test the density matrix from state vectors for full wires."""
        state_vector = array_func(state_vector)
        density_matrix = fn.quantum._density_matrix_from_state_vector(state_vector, indices=wires)
        assert np.allclose(density_matrix, expected_density_matrix[2])

    @pytest.mark.parametrize("array_func", array_funcs)
    @pytest.mark.parametrize("state_vector, expected_density_matrix", state_vectors)
    @pytest.mark.parametrize("wires", single_wires_list)
    def test_to_density_matrix_with_state_vector_single_wires(
        self, state_vector, wires, expected_density_matrix, array_func
    ):
        """Test the to_density_matrix with state vectors for single wires."""
        state_vector = array_func(state_vector)
        density_matrix = fn.to_density_matrix(state_vector, indices=wires)
        assert np.allclose(density_matrix, expected_density_matrix[wires[0]])

    @pytest.mark.parametrize("array_func", array_funcs)
    @pytest.mark.parametrize("state_vector, expected_density_matrix", state_vectors)
    @pytest.mark.parametrize("wires", multiple_wires_list)
    def test_to_density_matrix_with_state_vector_full_wires(
        self, state_vector, wires, expected_density_matrix, array_func
    ):
        """Test the to_density_matrix with state vectors for full wires."""
        state_vector = array_func(state_vector)
        density_matrix = fn.to_density_matrix(state_vector, indices=wires)
        assert np.allclose(density_matrix, expected_density_matrix[2])

    @pytest.mark.parametrize("array_func", array_funcs)
    @pytest.mark.parametrize("state_vector, expected_density_matrix", state_vectors)
    @pytest.mark.parametrize("wires", multiple_wires_list)
    def test_density_matrix_from_state_vector_check_state(
        self, state_vector, wires, expected_density_matrix, array_func
    ):
        """Test the density matrix from state vectors for single wires with state checking"""
        state_vector = array_func(state_vector)
        density_matrix = fn.quantum.to_density_matrix(state_vector, indices=wires, check_state=True)
        assert np.allclose(density_matrix, expected_density_matrix[2])

    def test_state_vector_wrong_shape(self):
        """Test that wrong shaped state vector raises an error with check_state=True"""
        state_vector = [1, 0, 0]

        with pytest.raises(ValueError, match="State vector must be"):
            fn.quantum._density_matrix_from_state_vector(
                state_vector, indices=[0], check_state=True
            )

    def test_state_vector_wrong_norm(self):
        """Test that state vector with wrong norm raises an error with check_state=True"""
        state_vector = [0.1, 0, 0, 0]

        with pytest.raises(ValueError, match="Sum of amplitudes-squared does not equal one."):
            fn.quantum._density_matrix_from_state_vector(
                state_vector, indices=[0], check_state=True
            )

    def test_density_matrix_from_state_vector_jax_jit(self):
        """Test jitting the density matrix from state vector function."""
        from jax import jit
        import jax.numpy as jnp

        state_vector = jnp.array([1, 0, 0, 0])

        jitted_dens_matrix_func = jit(
            fn.quantum._density_matrix_from_state_vector, static_argnums=[1, 2]
        )

        density_matrix = jitted_dens_matrix_func(state_vector, indices=(0, 1), check_state=True)
        assert np.allclose(density_matrix, [[1, 0, 0, 0], [0, 0, 0, 0], [0, 0, 0, 0], [0, 0, 0, 0]])

    def test_wrong_shape_jax_jit(self):
        """Test jitting the density matrix from state vector with wrong shape."""
        from jax import jit
        import jax.numpy as jnp

        state_vector = jnp.array([1, 0, 0])

        jitted_dens_matrix_func = jit(
            fn.quantum._density_matrix_from_state_vector, static_argnums=[1, 2]
        )

        with pytest.raises(ValueError, match="State vector must be"):
            jitted_dens_matrix_func(state_vector, indices=(0, 1), check_state=True)

    def test_density_matrix_tf_jit(self):
        """Test jitting the density matrix from state vector function with Tf."""
        import tensorflow as tf
        from functools import partial

        state_vector = tf.Variable([1, 0, 0, 0], dtype=tf.complex128)
        density_matrix = partial(fn.to_density_matrix, indices=[0])

        density_matrix = tf.function(
            density_matrix,
            jit_compile=True,
            input_signature=(tf.TensorSpec(shape=(4,), dtype=tf.complex128),),
        )
        density_matrix = density_matrix(state_vector)
        assert np.allclose(density_matrix, [[1, 0], [0, 0]])

<<<<<<< HEAD

# fmt: off
density_matrices = [
    (mat_00, (mat_0, mat_0)),
    (mat_01, (mat_0, mat_1)),
    (mat_10, (mat_1, mat_0)),
    (mat_11, (mat_1, mat_1)),
    (onp.array(mat_00), (mat_0, mat_0)),
    (onp.array(mat_01), (mat_0, mat_1)),
    (onp.array(mat_10), (mat_1, mat_0)),
    (onp.array(mat_11), (mat_1, mat_1)),
    (np.array(mat_00), (mat_0, mat_0)),
    (np.array(mat_01), (mat_0, mat_1)),
    (np.array(mat_10), (mat_1, mat_0)),
    (np.array(mat_11), (mat_1, mat_1)),
    (jnp.array(mat_00), (mat_0, mat_0)),
    (jnp.array(mat_01), (mat_0, mat_1)),
    (jnp.array(mat_10), (mat_1, mat_0)),
    (jnp.array(mat_11), (mat_1, mat_1)),
    (torch.tensor(mat_00), (mat_0, mat_0)),
    (torch.tensor(mat_01), (mat_0, mat_1)),
    (torch.tensor(mat_10), (mat_1, mat_0)),
    (torch.tensor(mat_11), (mat_1, mat_1)),
    (tf.Variable(mat_00), (mat_0, mat_0)),
    (tf.Variable(mat_01), (mat_0, mat_1)),
    (tf.Variable(mat_10), (mat_1, mat_0)),
    (tf.Variable(mat_11), (mat_1, mat_1)),
    (tf.constant(mat_00), (mat_0, mat_0)),
    (tf.constant(mat_01), (mat_0, mat_1)),
    (tf.constant(mat_10), (mat_1, mat_0)),
    (tf.constant(mat_11), (mat_1, mat_1)),
    (mat_00_10, (mat_0_1, mat_0)),
    (mat_01_11, (mat_0_1, mat_1)),
]

# fmt: on


class TestDensityMatrixFromMatrix:
    """Tests for the (reduced) density matrix for matrix."""

    @pytest.mark.parametrize("density_matrix, expected_density_matrix", density_matrices)
    @pytest.mark.parametrize("wires", single_wires_list)
    def test_density_matrix_from_matrix_single_wires(
        self, density_matrix, wires, expected_density_matrix
    ):
        """Test the density matrix from matrix for single wires."""
        density_matrix = fn.quantum._density_matrix_from_matrix(density_matrix, indices=wires)
        assert np.allclose(density_matrix, expected_density_matrix[wires[0]])

    @pytest.mark.parametrize("density_matrix, expected_density_matrix", density_matrices)
    @pytest.mark.parametrize("wires", multiple_wires_list)
    def test_density_matrix_from_matrix_full_wires(
        self, density_matrix, wires, expected_density_matrix
    ):
        """Test the density matrix from matrix for full wires."""
        returned_density_matrix = fn.quantum._density_matrix_from_matrix(
            density_matrix, indices=wires
        )
        assert np.allclose(density_matrix, returned_density_matrix)

    @pytest.mark.parametrize("density_matrix, expected_density_matrix", density_matrices)
    @pytest.mark.parametrize("wires", single_wires_list)
    def test_to_density_matrix_with_matrix_single_wires(
        self, density_matrix, wires, expected_density_matrix
    ):
        """Test the to_density_matrix with matrix for single wires."""
        density_matrix = fn.to_density_matrix(density_matrix, indices=wires)
        assert np.allclose(density_matrix, expected_density_matrix[wires[0]])

    @pytest.mark.parametrize("density_matrix, expected_density_matrix", density_matrices)
    @pytest.mark.parametrize("wires", multiple_wires_list)
    def test_to_density_matrix_with_matrix_full_wires(
        self, density_matrix, wires, expected_density_matrix
    ):
        """Test the to_density_matrix with matrix for full wires."""
        returned_density_matrix = fn.to_density_matrix(density_matrix, indices=wires)
        assert np.allclose(density_matrix, returned_density_matrix)

    @pytest.mark.parametrize("density_matrix, expected_density_matrix", density_matrices)
    @pytest.mark.parametrize("wires", multiple_wires_list)
    def test_density_matrix_from_matrix_check(self, density_matrix, wires, expected_density_matrix):
        """Test the density matrix from matrices for single wires with state checking"""
        returned_density_matrix = fn.quantum._density_matrix_from_matrix(
            density_matrix, indices=wires, check_state=True
        )
        assert np.allclose(density_matrix, returned_density_matrix)

    def test_matrix_wrong_shape(self):
        """Test that wrong shaped state vector raises an error with check_state=True"""
        density_matrix = [[1, 0, 0], [0, 0, 0], [0, 0, 0]]

        with pytest.raises(ValueError, match="Density matrix must be of shape"):
            fn.quantum._density_matrix_from_matrix(density_matrix, indices=[0], check_state=True)

    def test_matrix_wrong_trace(self):
        """Test that density matrix with wrong trace raises an error with check_state=True"""
        density_matrix = [[0.1, 0, 0, 0], [0, 0, 0, 0], [0, 0, 0, 0], [0, 0, 0, 0]]

        with pytest.raises(ValueError, match="The trace of the density matrix should be one."):
            fn.quantum._density_matrix_from_matrix(density_matrix, indices=[0], check_state=True)

    def test_matrix_not_hermitian(self):
        """Test that non hermitian matrix raises an error with check_state=True"""
        density_matrix = [[0.1, 0, 0, 0], [0, 0, 0, 0], [0, 0, 0, 0], [0, 0, 0.5, 0.9]]

        with pytest.raises(ValueError, match="The matrix is not hermitian."):
            fn.quantum._density_matrix_from_matrix(density_matrix, indices=[0], check_state=True)

    def test_density_matrix_from_state_vector_jax_jit(self):
        """Test jitting the density matrix from state vector function."""
        from jax import jit
        import jax.numpy as jnp

        state_vector = jnp.array([[1, 0, 0, 0], [0, 0, 0, 0], [0, 0, 0, 0], [0, 0, 0, 0]])

        jitted_dens_matrix_func = jit(fn.quantum._density_matrix_from_matrix, static_argnums=[1, 2])

        density_matrix = jitted_dens_matrix_func(state_vector, indices=(0,), check_state=True)
        assert np.allclose(density_matrix, [[1, 0], [0, 0]])

    def test_wrong_shape_jax_jit(self):
        """Test jitting the density matrix from state vector with wrong shape."""
        from jax import jit
        import jax.numpy as jnp

        state_vector = jnp.array([[1, 0, 0], [0, 0, 0], [0, 0, 0]])

        jitted_dens_matrix_func = jit(fn.quantum._density_matrix_from_matrix, static_argnums=[1, 2])

        with pytest.raises(ValueError, match="Density matrix must be of shape"):
            jitted_dens_matrix_func(state_vector, indices=(0, 1), check_state=True)

    def test_density_matrix_tf_jit(self):
        """Test jitting the density matrix from density matrix function with Tf."""
        import tensorflow as tf
        from functools import partial

        d_mat = tf.Variable(
            [
                [1, 0, 0, 0],
                [0, 0, 0, 0],
                [0, 0, 0, 0],
                [0, 0, 0, 0],
            ],
            dtype=tf.complex128,
        )
        density_matrix = partial(fn.to_density_matrix, indices=[0])

        density_matrix = tf.function(
            density_matrix,
            jit_compile=True,
            input_signature=(tf.TensorSpec(shape=(4, 4), dtype=tf.complex128),),
        )
        density_matrix = density_matrix(d_mat)
        assert np.allclose(density_matrix, [[1, 0], [0, 0]])
=======
    @pytest.mark.parametrize("c_dtype", c_dtypes)
    @pytest.mark.parametrize("array_func", array_funcs)
    @pytest.mark.parametrize("state_vector, expected_density_matrix", state_vectors)
    @pytest.mark.parametrize("wires", single_wires_list)
    def test_density_matrix_c_dtype(
        self, array_func, state_vector, wires, c_dtype, expected_density_matrix
    ):
        """Test different complex dtype."""
        state_vector = array_func(state_vector)
        if fn.get_interface(state_vector) == "jax" and c_dtype == "complex128":
            pytest.skip("Jax does not support complex 128")
        density_matrix = fn.to_density_matrix(state_vector, indices=wires, c_dtype=c_dtype)
        if fn.get_interface(state_vector) == "torch":
            if c_dtype == "complex64":
                c_dtype = torch.complex64
            elif c_dtype == "complex128":
                c_dtype = torch.complex128
        assert density_matrix.dtype == c_dtype
>>>>>>> e8c803a5
<|MERGE_RESOLUTION|>--- conflicted
+++ resolved
@@ -211,7 +211,25 @@
         density_matrix = density_matrix(state_vector)
         assert np.allclose(density_matrix, [[1, 0], [0, 0]])
 
-<<<<<<< HEAD
+    @pytest.mark.parametrize("c_dtype", c_dtypes)
+    @pytest.mark.parametrize("array_func", array_funcs)
+    @pytest.mark.parametrize("state_vector, expected_density_matrix", state_vectors)
+    @pytest.mark.parametrize("wires", single_wires_list)
+    def test_density_matrix_c_dtype(
+        self, array_func, state_vector, wires, c_dtype, expected_density_matrix
+    ):
+        """Test different complex dtype."""
+        state_vector = array_func(state_vector)
+        if fn.get_interface(state_vector) == "jax" and c_dtype == "complex128":
+            pytest.skip("Jax does not support complex 128")
+        density_matrix = fn.to_density_matrix(state_vector, indices=wires, c_dtype=c_dtype)
+        if fn.get_interface(state_vector) == "torch":
+            if c_dtype == "complex64":
+                c_dtype = torch.complex64
+            elif c_dtype == "complex128":
+                c_dtype = torch.complex128
+        assert density_matrix.dtype == c_dtype
+
 
 # fmt: off
 density_matrices = [
@@ -255,26 +273,6 @@
 
     @pytest.mark.parametrize("density_matrix, expected_density_matrix", density_matrices)
     @pytest.mark.parametrize("wires", single_wires_list)
-    def test_density_matrix_from_matrix_single_wires(
-        self, density_matrix, wires, expected_density_matrix
-    ):
-        """Test the density matrix from matrix for single wires."""
-        density_matrix = fn.quantum._density_matrix_from_matrix(density_matrix, indices=wires)
-        assert np.allclose(density_matrix, expected_density_matrix[wires[0]])
-
-    @pytest.mark.parametrize("density_matrix, expected_density_matrix", density_matrices)
-    @pytest.mark.parametrize("wires", multiple_wires_list)
-    def test_density_matrix_from_matrix_full_wires(
-        self, density_matrix, wires, expected_density_matrix
-    ):
-        """Test the density matrix from matrix for full wires."""
-        returned_density_matrix = fn.quantum._density_matrix_from_matrix(
-            density_matrix, indices=wires
-        )
-        assert np.allclose(density_matrix, returned_density_matrix)
-
-    @pytest.mark.parametrize("density_matrix, expected_density_matrix", density_matrices)
-    @pytest.mark.parametrize("wires", single_wires_list)
     def test_to_density_matrix_with_matrix_single_wires(
         self, density_matrix, wires, expected_density_matrix
     ):
@@ -305,21 +303,28 @@
         density_matrix = [[1, 0, 0], [0, 0, 0], [0, 0, 0]]
 
         with pytest.raises(ValueError, match="Density matrix must be of shape"):
-            fn.quantum._density_matrix_from_matrix(density_matrix, indices=[0], check_state=True)
+            fn.quantum.to_density_matrix(density_matrix, indices=[0], check_state=True)
 
     def test_matrix_wrong_trace(self):
         """Test that density matrix with wrong trace raises an error with check_state=True"""
         density_matrix = [[0.1, 0, 0, 0], [0, 0, 0, 0], [0, 0, 0, 0], [0, 0, 0, 0]]
 
         with pytest.raises(ValueError, match="The trace of the density matrix should be one."):
-            fn.quantum._density_matrix_from_matrix(density_matrix, indices=[0], check_state=True)
+            fn.quantum.to_density_matrix(density_matrix, indices=[0], check_state=True)
 
     def test_matrix_not_hermitian(self):
         """Test that non hermitian matrix raises an error with check_state=True"""
         density_matrix = [[0.1, 0, 0, 0], [0, 0, 0, 0], [0, 0, 0, 0], [0, 0, 0.5, 0.9]]
 
         with pytest.raises(ValueError, match="The matrix is not hermitian."):
-            fn.quantum._density_matrix_from_matrix(density_matrix, indices=[0], check_state=True)
+            fn.quantum.to_density_matrix(density_matrix, indices=[0], check_state=True)
+
+    def test_matrix_not_positive_definite(self):
+        """Test that non hermitian matrix raises an error with check_state=True"""
+        density_matrix = [[3, 0], [0, -2]]
+
+        with pytest.raises(ValueError, match="The matrix is not positive definite."):
+            fn.quantum.to_density_matrix(density_matrix, indices=[0], check_state=True)
 
     def test_density_matrix_from_state_vector_jax_jit(self):
         """Test jitting the density matrix from state vector function."""
@@ -328,7 +333,7 @@
 
         state_vector = jnp.array([[1, 0, 0, 0], [0, 0, 0, 0], [0, 0, 0, 0], [0, 0, 0, 0]])
 
-        jitted_dens_matrix_func = jit(fn.quantum._density_matrix_from_matrix, static_argnums=[1, 2])
+        jitted_dens_matrix_func = jit(fn.quantum.to_density_matrix, static_argnums=[1, 2])
 
         density_matrix = jitted_dens_matrix_func(state_vector, indices=(0,), check_state=True)
         assert np.allclose(density_matrix, [[1, 0], [0, 0]])
@@ -368,23 +373,21 @@
         )
         density_matrix = density_matrix(d_mat)
         assert np.allclose(density_matrix, [[1, 0], [0, 0]])
-=======
+
     @pytest.mark.parametrize("c_dtype", c_dtypes)
     @pytest.mark.parametrize("array_func", array_funcs)
-    @pytest.mark.parametrize("state_vector, expected_density_matrix", state_vectors)
+    @pytest.mark.parametrize("density_matrix, expected_density_matrix", state_vectors)
     @pytest.mark.parametrize("wires", single_wires_list)
     def test_density_matrix_c_dtype(
-        self, array_func, state_vector, wires, c_dtype, expected_density_matrix
+        self, array_func, density_matrix, wires, c_dtype, expected_density_matrix
     ):
         """Test different complex dtype."""
-        state_vector = array_func(state_vector)
-        if fn.get_interface(state_vector) == "jax" and c_dtype == "complex128":
+        if fn.get_interface(density_matrix) == "jax" and c_dtype == "complex128":
             pytest.skip("Jax does not support complex 128")
-        density_matrix = fn.to_density_matrix(state_vector, indices=wires, c_dtype=c_dtype)
-        if fn.get_interface(state_vector) == "torch":
+        density_matrix = fn.to_density_matrix(density_matrix, indices=wires, c_dtype=c_dtype)
+        if fn.get_interface(density_matrix) == "torch":
             if c_dtype == "complex64":
                 c_dtype = torch.complex64
             elif c_dtype == "complex128":
                 c_dtype = torch.complex128
-        assert density_matrix.dtype == c_dtype
->>>>>>> e8c803a5
+        assert density_matrix.dtype == c_dtype