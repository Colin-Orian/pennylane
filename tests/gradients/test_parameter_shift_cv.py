# Copyright 2018-2021 Xanadu Quantum Technologies Inc.

# Licensed under the Apache License, Version 2.0 (the "License");
# you may not use this file except in compliance with the License.
# You may obtain a copy of the License at

#     http://www.apache.org/licenses/LICENSE-2.0

# Unless required by applicable law or agreed to in writing, software
# distributed under the License is distributed on an "AS IS" BASIS,
# WITHOUT WARRANTIES OR CONDITIONS OF ANY KIND, either express or implied.
# See the License for the specific language governing permissions and
# limitations under the License.
"""Tests for the gradients.parameter_shift_cv module."""
import pytest

import pennylane as qml
from pennylane import numpy as np
from pennylane.gradients import param_shift_cv
from pennylane.gradients.parameter_shift_cv import (
    _grad_method,
    _gradient_analysis_cv,
    _transform_observable,
)


hbar = 2


class TestGradAnalysis:
    """Tests for parameter gradient methods"""

    def test_non_differentiable(self):
        """Test that a non-differentiable parameter is
        correctly marked"""

        with qml.tape.QuantumTape() as tape:
            qml.FockState(1, wires=0)
            qml.Displacement(0.543, 0, wires=[1])
            qml.Beamsplitter(0, 0, wires=[0, 1])
            qml.expval(qml.X(wires=[0]))

        assert _grad_method(tape, 0) is None
        assert _grad_method(tape, 1) == "A"
        assert _grad_method(tape, 2) == "A"
        assert _grad_method(tape, 3) == "A"
        assert _grad_method(tape, 4) == "A"

        _gradient_analysis_cv(tape)

        assert tape._par_info[0]["grad_method"] is None
        assert tape._par_info[1]["grad_method"] == "A"
        assert tape._par_info[2]["grad_method"] == "A"
        assert tape._par_info[3]["grad_method"] == "A"
        assert tape._par_info[4]["grad_method"] == "A"

        _gradient_analysis_cv(tape)

    def test_independent(self):
        """Test that an independent variable is properly marked
        as having a zero gradient"""

        with qml.tape.QuantumTape() as tape:
            qml.Rotation(0.543, wires=[0])
            qml.Rotation(-0.654, wires=[1])
            qml.expval(qml.P(0))

        assert _grad_method(tape, 0) == "A"
        assert _grad_method(tape, 1) == "0"

        _gradient_analysis_cv(tape)

        assert tape._par_info[0]["grad_method"] == "A"
        assert tape._par_info[1]["grad_method"] == "0"

    def test_finite_diff(self, monkeypatch):
        """If an op has grad_method=F, this should be respected
        by the qml.tape.QuantumTape"""
        monkeypatch.setattr(qml.Rotation, "grad_method", "F")

        with qml.tape.QuantumTape() as tape:
            qml.Rotation(0.543, wires=[0])
            qml.Squeezing(0.543, 0, wires=[0])
            qml.expval(qml.P(0))

        assert _grad_method(tape, 0) == "F"
        assert _grad_method(tape, 1) == "A"
        assert _grad_method(tape, 2) == "A"

    def test_non_gaussian_operation(self):
        """Test that a non-Gaussian operation succeeding
        a differentiable Gaussian operation results in
        numeric differentiation."""

        with qml.tape.QuantumTape() as tape:
            qml.Rotation(1.0, wires=[0])
            qml.Rotation(1.0, wires=[1])
            # Non-Gaussian
            qml.Kerr(1.0, wires=[1])
            qml.expval(qml.P(0))
            qml.expval(qml.X(1))

        # First rotation gate has no succeeding non-Gaussian operation
        assert _grad_method(tape, 0) == "A"
        # Second rotation gate does no succeeding non-Gaussian operation
        assert _grad_method(tape, 1) == "F"
        # Kerr gate does not support the parameter-shift rule
        assert _grad_method(tape, 2) == "F"

        with qml.tape.QuantumTape() as tape:
            qml.Rotation(1.0, wires=[0])
            qml.Rotation(1.0, wires=[1])
            # entangle the modes
            qml.Beamsplitter(1.0, 0.0, wires=[0, 1])
            # Non-Gaussian
            qml.Kerr(1.0, wires=[1])
            qml.expval(qml.P(0))
            qml.expval(qml.X(1))

        # After entangling the modes, the Kerr gate now succeeds
        # both initial rotations
        assert _grad_method(tape, 0) == "F"
        assert _grad_method(tape, 1) == "F"
        assert _grad_method(tape, 2) == "F"

    def test_probability(self):
        """Probability is the expectation value of a
        higher order observable, and thus only supports numerical
        differentiation"""
        with qml.tape.QuantumTape() as tape:
            qml.Rotation(0.543, wires=[0])
            qml.Squeezing(0.543, 0, wires=[0])
            qml.probs(wires=0)

        assert _grad_method(tape, 0) == "F"
        assert _grad_method(tape, 1) == "F"
        assert _grad_method(tape, 2) == "F"

    def test_variance(self):
        """If the variance of the observable is first order, then
        parameter-shift is supported. If the observable is second order,
        however, only finite-differences is supported."""

        with qml.tape.QuantumTape() as tape:
            qml.Rotation(1.0, wires=[0])
            qml.var(qml.P(0))  # first order

        assert _grad_method(tape, 0) == "A"

        with qml.tape.QuantumTape() as tape:
            qml.Rotation(1.0, wires=[0])
            qml.var(qml.NumberOperator(0))  # second order

        assert _grad_method(tape, 0) == "F"

        with qml.tape.QuantumTape() as tape:
            qml.Rotation(1.0, wires=[0])
            qml.Rotation(1.0, wires=[1])
            qml.Beamsplitter(0.5, 0.0, wires=[0, 1])
            qml.var(qml.NumberOperator(0))  # fourth order
            qml.expval(qml.NumberOperator(1))

        assert _grad_method(tape, 0) == "F"
        assert _grad_method(tape, 1) == "F"
        assert _grad_method(tape, 2) == "F"
        assert _grad_method(tape, 3) == "F"

    def test_second_order_expectation(self):
        """Test that the expectation of a second-order observable forces
        the gradient method to use the second-order parameter-shift rule"""

        with qml.tape.QuantumTape() as tape:
            qml.Rotation(1.0, wires=[0])
            qml.expval(qml.NumberOperator(0))  # second order

        assert _grad_method(tape, 0) == "A2"

    def test_unknown_op_grad_method(self, monkeypatch):
        """Test that an exception is raised if an operator has a
        grad method defined that the CV parameter-shift tape
        doesn't recognize"""
        monkeypatch.setattr(qml.Rotation, "grad_method", "B")

        with qml.tape.QuantumTape() as tape:
            qml.Rotation(1.0, wires=0)
            qml.expval(qml.X(0))

        with pytest.raises(ValueError, match="unknown gradient method"):
            _grad_method(tape, 0)


class TestTransformObservable:
    """Tests for the _transform_observable method"""

    def test_incorrect_heisenberg_size(self, monkeypatch):
        """The number of dimensions of a CV observable Heisenberg representation does
        not match the ev_order attribute."""
        monkeypatch.setattr(qml.P, "ev_order", 2)

        with pytest.raises(ValueError, match="Mismatch between the polynomial order"):
            _transform_observable(qml.P(0), np.identity(3), device_wires=[0])

    def test_higher_order_observable(self, monkeypatch):
        """An exception should be raised if the observable is higher than 2nd order."""
        monkeypatch.setattr(qml.P, "ev_order", 3)

        with pytest.raises(NotImplementedError, match="order > 2 not implemented"):
            _transform_observable(qml.P(0), np.identity(3), device_wires=[0])

    def test_first_order_transform(self, tol):
        """Test that a first order observable is transformed correctly"""
        # create a symmetric transformation
        Z = np.arange(3**2).reshape(3, 3)
        Z = Z.T + Z

        obs = qml.X(0)
        res = _transform_observable(obs, Z, device_wires=[0])

        # The Heisenberg representation of the X
        # operator is simply... X
        expected = np.array([0, 1, 0]) @ Z

        assert isinstance(res, qml.PolyXP)
        assert res.wires.labels == (0,)
        assert np.allclose(res.data[0], expected, atol=tol, rtol=0)

    def test_second_order_transform(self, tol):
        """Test that a second order observable is transformed correctly"""
        # create a symmetric transformation
        Z = np.arange(3**2).reshape(3, 3)
        Z = Z.T + Z

        obs = qml.NumberOperator(0)
        res = _transform_observable(obs, Z, device_wires=[0])

        # The Heisenberg representation of the number operator
        # is (X^2 + P^2) / (2*hbar) - 1/2
        A = np.array([[-0.5, 0, 0], [0, 0.25, 0], [0, 0, 0.25]])
        expected = A @ Z + Z @ A

        assert isinstance(res, qml.PolyXP)
        assert res.wires.labels == (0,)
        assert np.allclose(res.data[0], expected, atol=tol, rtol=0)

    def test_device_wire_expansion(self, tol):
        """Test that the transformation works correctly
        for the case where the transformation applies to more wires
        than the observable."""

        # create a 3-mode symmetric transformation
        wires = qml.wires.Wires([0, "a", 2])
        ndim = 1 + 2 * len(wires)

        Z = np.arange(ndim**2).reshape(ndim, ndim)
        Z = Z.T + Z

        obs = qml.NumberOperator(0)
        res = _transform_observable(obs, Z, device_wires=wires)

        # The Heisenberg representation of the number operator
        # is (X^2 + P^2) / (2*hbar) - 1/2. We use the ordering
        # I, X0, Xa, X2, P0, Pa, P2.
        A = np.diag([-0.5, 0.25, 0.25, 0, 0, 0, 0])
        expected = A @ Z + Z @ A

        assert isinstance(res, qml.PolyXP)
        assert res.wires == wires
        assert np.allclose(res.data[0], expected, atol=tol, rtol=0)


class TestParameterShiftLogic:
    """Test for the dispatching logic of the parameter shift method"""

    @pytest.mark.autograd
    def test_no_trainable_params_qnode_autograd(self):
        """Test that the correct ouput and warning is generated in the absence of any trainable
        parameters"""

        dev = qml.device("default.gaussian", wires=2)

        @qml.qnode(dev, interface="autograd")
        def circuit(weights):
            qml.Displacement(weights[0], 0.0, wires=[0])
            qml.Rotation(weights[1], wires=[0])
            return qml.expval(qml.X(0))

        weights = [0.1, 0.2]
        with pytest.warns(
            UserWarning, match="gradient of a QNode with no trainable parameters"
        ):
            res = qml.gradients.param_shift_cv(circuit)(weights)

        assert res == ()

    @pytest.mark.torch
    def test_no_trainable_params_qnode_torch(self):
        """Test that the correct ouput and warning is generated in the absence of any trainable
        parameters"""

        dev = qml.device("default.gaussian", wires=2)

        @qml.qnode(dev, interface="torch")
        def circuit(weights):
            qml.Displacement(weights[0], 0.0, wires=[0])
            qml.Rotation(weights[1], wires=[0])
            return qml.expval(qml.X(0))

        weights = [0.1, 0.2]
        with pytest.warns(
            UserWarning, match="gradient of a QNode with no trainable parameters"
        ):
            res = qml.gradients.param_shift_cv(circuit)(weights)

        assert res == ()

    @pytest.mark.tf
    def test_no_trainable_params_qnode_tf(self):
        """Test that the correct ouput and warning is generated in the absence of any trainable
        parameters"""

        dev = qml.device("default.gaussian", wires=2)

        @qml.qnode(dev, interface="tf")
        def circuit(weights):
            qml.Displacement(weights[0], 0.0, wires=[0])
            qml.Rotation(weights[1], wires=[0])
            return qml.expval(qml.X(0))

        weights = [0.1, 0.2]
        with pytest.warns(
            UserWarning, match="gradient of a QNode with no trainable parameters"
        ):
            res = qml.gradients.param_shift_cv(circuit)(weights)

        assert res == ()

    @pytest.mark.jax
    def test_no_trainable_params_qnode_jax(self):
        """Test that the correct ouput and warning is generated in the absence of any trainable
        parameters"""

        dev = qml.device("default.gaussian", wires=2)

        @qml.qnode(dev, interface="jax")
        def circuit(weights):
            qml.Displacement(weights[0], 0.0, wires=[0])
            qml.Rotation(weights[1], wires=[0])
            return qml.expval(qml.X(0))

        weights = [0.1, 0.2]
        with pytest.warns(
            UserWarning, match="gradient of a QNode with no trainable parameters"
        ):
            res = qml.gradients.param_shift_cv(circuit)(weights)

        assert res == ()

    def test_no_trainable_params_tape(self):
        """Test that the correct ouput and warning is generated in the absence of any trainable
        parameters"""
        dev = qml.device("default.gaussian", wires=2)

        weights = [0.1, 0.2]
        with qml.tape.QuantumTape() as tape:
            qml.Displacement(weights[0], 0.0, wires=[0])
            qml.Rotation(weights[1], wires=[0])
            qml.expval(qml.X(0))

        # TODO: remove once #2155 is resolved
        tape.trainable_params = []

        with pytest.warns(
            UserWarning, match="gradient of a tape with no trainable parameters"
        ):
            g_tapes, post_processing = qml.gradients.param_shift_cv(tape, dev)
        res = post_processing(qml.execute(g_tapes, dev, None))

        assert g_tapes == []
        assert res.shape == (1, 0)

    def test_all_zero_diff_methods(self):
        """Test that the transform works correctly when the diff method for every parameter is
        identified to be 0, and that no tapes were generated."""
        dev = qml.device("default.gaussian", wires=2)

        @qml.qnode(dev)
        def circuit(params):
            qml.Rotation(params[0], wires=0)
            return qml.expval(qml.X(1))

        params = np.array([0.5, 0.5, 0.5], requires_grad=True)

        result = qml.gradients.param_shift_cv(circuit, dev)(params)
        assert np.allclose(result, np.zeros((2, 3)), atol=0, rtol=0)

        tapes, _ = qml.gradients.param_shift_cv(circuit.tape, dev)
        assert tapes == []

    def test_state_non_differentiable_error(self):
        """Test error raised if attempting to differentiate with
        respect to a state"""
        with qml.tape.QuantumTape() as tape:
            qml.state()

        with pytest.raises(ValueError, match=r"return the state is not supported"):
            qml.gradients.param_shift_cv(tape, None)

    def test_force_order2(self, mocker):
        """Test that if the force_order2 keyword argument is provided,
        the second order parameter shift rule is forced"""
        spy = mocker.spy(qml.gradients.parameter_shift_cv, "second_order_param_shift")

        dev = qml.device("default.gaussian", wires=1)

        with qml.tape.QuantumTape() as tape:
            qml.Displacement(1.0, 0.0, wires=[0])
            qml.Rotation(2.0, wires=[0])
            qml.expval(qml.X(0))

        tape.trainable_params = {0, 1, 2}

        qml.gradients.param_shift_cv(tape, dev, force_order2=False)
        spy.assert_not_called()

        qml.gradients.param_shift_cv(tape, dev, force_order2=True)
        spy.assert_called()

    def test_force_order2_dim_2(self, mocker, monkeypatch):
        """Test that if the force_order2 keyword argument is provided, the
        second order parameter shift rule is forced for an observable with
        2-dimensional parameters"""
        spy = mocker.spy(qml.gradients.parameter_shift_cv, "second_order_param_shift")

        def _mock_transform_observable(obs, Z, device_wires):
<<<<<<< HEAD
=======
            """A mock version of the _transform_observable internal function
            such that an operator ``transformed_obs`` of two-dimensions is
            returned. This function is created such that when definining ``A =
            transformed_obs.parameters[0]`` the condition ``len(A.nonzero()[0])
            == 1 and A.ndim == 2 and A[0, 0] != 0`` is ``True``."""
>>>>>>> 1a13bef8
            iden = qml.Identity(0)
            iden.data = [np.array([[1, 0], [0, 0]])]
            return iden

        monkeypatch.setattr(
            qml.gradients.parameter_shift_cv,
            "_transform_observable",
            _mock_transform_observable,
        )

        dev = qml.device("default.gaussian", wires=1)

        with qml.tape.QuantumTape() as tape:
            qml.Displacement(1.0, 0.0, wires=[0])
            qml.Rotation(2.0, wires=[0])
            qml.expval(qml.X(0))

        tape.trainable_params = {0, 1, 2}

        qml.gradients.param_shift_cv(tape, dev, force_order2=False)
        spy.assert_not_called()

        qml.gradients.param_shift_cv(tape, dev, force_order2=True)
        spy.assert_called()

    def test_no_poly_xp_support(self, mocker, monkeypatch, caplog):
        """Test that if a device does not support PolyXP
        and the second-order parameter-shift rule is required,
        we fallback to finite differences."""
        spy_second_order = mocker.spy(
            qml.gradients.parameter_shift_cv, "second_order_param_shift"
        )

        dev = qml.device("default.gaussian", wires=1)

        monkeypatch.delitem(dev._observable_map, "PolyXP")

        with qml.tape.QuantumTape() as tape:
            qml.Rotation(1.0, wires=[0])
            qml.expval(qml.NumberOperator(0))

        tape.trainable_params = {0}

        with pytest.warns(UserWarning, match="does not support the PolyXP observable"):
            qml.gradients.param_shift_cv(tape, dev)

        spy_second_order.assert_not_called()

    def test_no_poly_xp_support_variance(self, mocker, monkeypatch, caplog):
        """Test that if a device does not support PolyXP
        and the variance parameter-shift rule is required,
        we fallback to finite differences."""
        spy = mocker.spy(qml.gradients.parameter_shift_cv, "var_param_shift")
        dev = qml.device("default.gaussian", wires=1)

        monkeypatch.delitem(dev._observable_map, "PolyXP")

        with qml.tape.QuantumTape() as tape:
            qml.Rotation(1.0, wires=[0])
            qml.var(qml.X(0))

        tape.trainable_params = {0}

        with pytest.warns(UserWarning, match="does not support the PolyXP observable"):
            qml.gradients.param_shift_cv(tape, dev)

        spy.assert_not_called()

    def test_independent_parameters_analytic(self):
        """Test the case where expectation values are independent of some parameters. For those
        parameters, the gradient should be evaluated to zero without executing the device."""
        dev = qml.device("default.gaussian", wires=2)

        with qml.tape.QuantumTape() as tape:
            qml.Displacement(1.0, 0.0, wires=[1])
            qml.Displacement(1.0, 0.0, wires=[0])
            qml.expval(qml.X(0))

        tape.trainable_params = {0, 2}
        tapes, fn = qml.gradients.param_shift_cv(tape, dev)

        # We should only be executing the device to differentiate 1 parameter
        # (first order, so 2 executions)
        assert len(tapes) == 2

        res = fn(dev.batch_execute(tapes))
        assert np.allclose(res, [0, 2])

        tape.trainable_params = {0, 2}
        tapes, fn = qml.gradients.param_shift_cv(tape, dev, force_order2=True)

        # We should only be executing the device to differentiate 1 parameter
        # (second order, so 0 executions)
        assert len(tapes) == 0

        res = fn(dev.batch_execute(tapes))
        assert np.allclose(res, [0, 2])

    def test_all_independent(self):
        """Test the case where expectation values are independent of all parameters."""
        dev = qml.device("default.gaussian", wires=2)

        with qml.tape.QuantumTape() as tape:
            qml.Displacement(1, 0, wires=[1])
            qml.Displacement(1, 0, wires=[1])
            qml.expval(qml.X(0))

        tape.trainable_params = {0, 2}
        tapes, fn = qml.gradients.param_shift_cv(tape, dev)
        assert len(tapes) == 0

        grad = fn(dev.batch_execute(tapes))
        assert np.allclose(grad, [0, 0])


class TestExpectationQuantumGradients:
    """Tests for the quantum gradients of various gates
    with expectation value output"""

    @pytest.mark.parametrize(
        "gradient_recipes",
        [None, ([[1 / np.sqrt(2), 1, np.pi / 4], [-1 / np.sqrt(2), 1, -np.pi / 4]],)],
    )
    def test_rotation_gradient(self, gradient_recipes, mocker, tol):
        """Test the gradient of the rotation gate"""
        dev = qml.device("default.gaussian", wires=2, hbar=hbar)

        alpha = 0.5643
        theta = 0.23354

        with qml.tape.QuantumTape() as tape:
            qml.Displacement(alpha, 0.0, wires=[0])
            qml.Rotation(theta, wires=[0])
            qml.expval(qml.X(0))

        tape.trainable_params = {2}

        spy2 = mocker.spy(qml.gradients.parameter_shift_cv, "second_order_param_shift")

        tapes, fn = param_shift_cv(tape, dev, gradient_recipes=gradient_recipes)
        grad_A = fn(dev.batch_execute(tapes))
        spy2.assert_not_called()

        tapes, fn = param_shift_cv(
            tape, dev, gradient_recipes=gradient_recipes, force_order2=True
        )
        grad_A2 = fn(dev.batch_execute(tapes))
        spy2.assert_called()

        expected = -hbar * alpha * np.sin(theta)
        assert np.allclose(grad_A, expected, atol=tol, rtol=0)
        assert np.allclose(grad_A2, expected, atol=tol, rtol=0)

    def test_beamsplitter_gradient(self, mocker, tol):
        """Test the gradient of the beamsplitter gate"""
        dev = qml.device("default.gaussian", wires=2, hbar=hbar)

        alpha = 0.5643
        theta = 0.23354

        with qml.tape.QuantumTape() as tape:
            qml.Displacement(alpha, 0.0, wires=[0])
            qml.Beamsplitter(theta, 0.0, wires=[0, 1])
            qml.expval(qml.X(0))

        tape.trainable_params = {2}

        spy2 = mocker.spy(qml.gradients.parameter_shift_cv, "second_order_param_shift")

        tapes, fn = param_shift_cv(tape, dev)
        grad_A = fn(dev.batch_execute(tapes))
        spy2.assert_not_called()

        tapes, fn = param_shift_cv(tape, dev, force_order2=True)
        grad_A2 = fn(dev.batch_execute(tapes))
        spy2.assert_called()

        expected = -hbar * alpha * np.sin(theta)
        assert np.allclose(grad_A, expected, atol=tol, rtol=0)
        assert np.allclose(grad_A2, expected, atol=tol, rtol=0)

    def test_displacement_gradient(self, mocker, tol):
        """Test the gradient of the displacement gate"""
        dev = qml.device("default.gaussian", wires=2, hbar=hbar)

        r = 0.5643
        phi = 0.23354

        with qml.tape.QuantumTape() as tape:
            qml.Displacement(r, phi, wires=[0])
            qml.expval(qml.X(0))

        tape.trainable_params = {0, 1}

        spy2 = mocker.spy(qml.gradients.parameter_shift_cv, "second_order_param_shift")

        tapes, fn = param_shift_cv(tape, dev)
        grad_A = fn(dev.batch_execute(tapes))
        spy2.assert_not_called()

        tapes, fn = param_shift_cv(tape, dev, force_order2=True)
        grad_A2 = fn(dev.batch_execute(tapes))
        spy2.assert_called()

        expected = [hbar * np.cos(phi), -hbar * r * np.sin(phi)]
        assert np.allclose(grad_A, expected, atol=tol, rtol=0)
        assert np.allclose(grad_A2, expected, atol=tol, rtol=0)

    def test_squeezed_gradient(self, mocker, tol):
        """Test the gradient of the squeezed gate. We also
        ensure that the gradient is correct even when an operation
        with no Heisenberg representation is a descendent."""
        dev = qml.device("default.gaussian", wires=2, hbar=hbar)

        class Rotation(qml.operation.CVOperation):
            """Dummy operation that does not support
            heisenberg representation"""

            num_wires = 1
            par_domain = "R"
            grad_method = "A"

        alpha = 0.5643
        r = 0.23354

        with qml.tape.QuantumTape() as tape:
            qml.Displacement(alpha, 0.0, wires=[0])
            qml.Squeezing(r, 0.0, wires=[0])

            # The following two gates have no effect
            # on the circuit gradient and expectation value
            qml.Beamsplitter(0.0, 0.0, wires=[0, 1])
            Rotation(0.543, wires=[1])

            qml.expval(qml.X(0))

        tape.trainable_params = {2}

        spy2 = mocker.spy(qml.gradients.parameter_shift_cv, "second_order_param_shift")

        tapes, fn = param_shift_cv(tape, dev)
        grad_A = fn(dev.batch_execute(tapes))
        spy2.assert_not_called()

        tapes, fn = param_shift_cv(tape, dev, force_order2=True)
        grad_A2 = fn(dev.batch_execute(tapes))
        spy2.assert_called()

        expected = -np.exp(-r) * hbar * alpha
        assert np.allclose(grad_A, expected, atol=tol, rtol=0)
        assert np.allclose(grad_A2, expected, atol=tol, rtol=0)

    def test_squeezed_number_state_gradient(self, mocker, tol):
        """Test the numerical gradient of the squeeze gate with
        with number state expectation is correct"""
        dev = qml.device("default.gaussian", wires=2, hbar=hbar)

        r = 0.23354

        with qml.tape.QuantumTape() as tape:
            qml.Squeezing(r, 0.0, wires=[0])
            # the fock state projector is a 'non-Gaussian' observable
            qml.expval(qml.FockStateProjector(np.array([2, 0]), wires=[0, 1]))

        tape.trainable_params = {0}

        spy = mocker.spy(qml.gradients.parameter_shift_cv, "second_order_param_shift")

        tapes, fn = param_shift_cv(tape, dev)
        grad = fn(dev.batch_execute(tapes))
        assert tape._par_info[0]["grad_method"] == "F"

        spy.assert_not_called()

        # (d/dr) |<2|S(r)>|^2 = 0.5 tanh(r)^3 (2 csch(r)^2 - 1) sech(r)
        expected = 0.5 * np.tanh(r) ** 3 * (2 / (np.sinh(r) ** 2) - 1) / np.cosh(r)
        assert np.allclose(grad, expected, atol=tol, rtol=0)

    def test_multiple_squeezing_gradient(self, mocker, tol):
        """Test that the gradient of a circuit with two squeeze
        gates is correct."""
        dev = qml.device("default.gaussian", wires=2, hbar=hbar)

        r0, phi0, r1, phi1 = [0.4, -0.3, -0.7, 0.2]

        with qml.tape.QuantumTape() as tape:
            qml.Squeezing(r0, phi0, wires=[0])
            qml.Squeezing(r1, phi1, wires=[0])
            qml.expval(qml.NumberOperator(0))  # second order

        spy2 = mocker.spy(qml.gradients.parameter_shift_cv, "second_order_param_shift")
        tapes, fn = param_shift_cv(tape, dev, force_order2=True)
        grad_A2 = fn(dev.batch_execute(tapes))
        spy2.assert_called()

        # check against the known analytic formula
        expected = np.zeros([4])
        expected[0] = np.cosh(2 * r1) * np.sinh(2 * r0) + np.cos(phi0 - phi1) * np.cosh(
            2 * r0
        ) * np.sinh(2 * r1)
        expected[1] = -0.5 * np.sin(phi0 - phi1) * np.sinh(2 * r0) * np.sinh(2 * r1)
        expected[2] = np.cos(phi0 - phi1) * np.cosh(2 * r1) * np.sinh(2 * r0) + np.cosh(
            2 * r0
        ) * np.sinh(2 * r1)
        expected[3] = 0.5 * np.sin(phi0 - phi1) * np.sinh(2 * r0) * np.sinh(2 * r1)

        assert np.allclose(grad_A2, expected, atol=tol, rtol=0)

    def test_multiple_second_order_observables(self, mocker, tol):
        """Test that the gradient of a circuit with multiple
        second order observables is correct"""

        dev = qml.device("default.gaussian", wires=2, hbar=hbar)
        r = [0.4, -0.7, 0.1, 0.2]
        p = [0.1, 0.2, 0.3, 0.4]

        with qml.tape.QuantumTape() as tape:
            qml.Squeezing(r[0], p[0], wires=[0])
            qml.Squeezing(r[1], p[1], wires=[0])
            qml.Squeezing(r[2], p[2], wires=[1])
            qml.Squeezing(r[3], p[3], wires=[1])
            qml.expval(qml.NumberOperator(0))  # second order
            qml.expval(qml.NumberOperator(1))  # second order

        spy2 = mocker.spy(qml.gradients.parameter_shift_cv, "second_order_param_shift")
        tapes, fn = param_shift_cv(tape, dev)
        grad_A2 = fn(dev.batch_execute(tapes))
        spy2.assert_called()

        # check against the known analytic formula

        def expected_grad(r, p):
            return np.array(
                [
                    np.cosh(2 * r[1]) * np.sinh(2 * r[0])
                    + np.cos(p[0] - p[1]) * np.cosh(2 * r[0]) * np.sinh(2 * r[1]),
                    -0.5 * np.sin(p[0] - p[1]) * np.sinh(2 * r[0]) * np.sinh(2 * r[1]),
                    np.cos(p[0] - p[1]) * np.cosh(2 * r[1]) * np.sinh(2 * r[0])
                    + np.cosh(2 * r[0]) * np.sinh(2 * r[1]),
                    0.5 * np.sin(p[0] - p[1]) * np.sinh(2 * r[0]) * np.sinh(2 * r[1]),
                ]
            )

        expected = np.zeros([2, 8])
        expected[0, :4] = expected_grad(r[:2], p[:2])
        expected[1, 4:] = expected_grad(r[2:], p[2:])

        assert np.allclose(grad_A2, expected, atol=tol, rtol=0)

    @pytest.mark.parametrize("obs", [qml.P, qml.Identity])
    @pytest.mark.parametrize(
        "op",
        [
            qml.Displacement(0.1, 0.2, wires=0),
            qml.TwoModeSqueezing(0.1, 0.2, wires=[0, 1]),
        ],
    )
    def test_gradients_gaussian_circuit(self, op, obs, tol):
        """Tests that the gradients of circuits of gaussian gates match between the
        finite difference and analytic methods."""
        tol = 1e-2

        with qml.tape.QuantumTape() as tape:
            qml.Displacement(0.5, 0, wires=0)
            qml.apply(op)
            qml.Beamsplitter(1.3, -2.3, wires=[0, 1])
            qml.Displacement(-0.5, 0.1, wires=0)
            qml.Squeezing(0.5, -1.5, wires=0)
            qml.Rotation(-1.1, wires=0)
            qml.expval(obs(wires=0))

        dev = qml.device("default.gaussian", wires=2)
        res = qml.execute([tape], dev, None)

        tape.trainable_params = set(range(2, 2 + op.num_params))

        tapes, fn = qml.gradients.finite_diff(tape)
        grad_F = fn(dev.batch_execute(tapes))

        tapes, fn = param_shift_cv(tape, dev, force_order2=True)
        grad_A2 = fn(dev.batch_execute(tapes))

        # check that every parameter is analytic
        for i in range(op.num_params):
            assert tape._par_info[2 + i]["grad_method"][0] == "A"

        assert np.allclose(grad_A2, grad_F, atol=tol, rtol=0)

        if obs.ev_order == 1:
            tapes, fn = param_shift_cv(tape, dev)
            grad_A = fn(dev.batch_execute(tapes))
            assert np.allclose(grad_A, grad_F, atol=tol, rtol=0)

    @pytest.mark.parametrize("t", [0, 1])
    def test_interferometer_unitary(self, t, tol):
        """An integration test for CV gates that support analytic differentiation
        if succeeding the gate to be differentiated, but cannot be differentiated
        themselves (for example, they may be Gaussian but accept no parameters,
        or may accept a numerical array parameter.).

        This ensures that, assuming their _heisenberg_rep is defined, the quantum
        gradient analytic method can still be used, and returns the correct result.

        Currently, the only such operation is qml.InterferometerUnitary. In the future,
        we may consider adding a qml.GaussianTransfom operator.
        """

        if t == 1:
            pytest.xfail(
                "There is a bug in the second order CV parameter-shift rule; "
                "phase arguments return the incorrect derivative."
            )

            # Note: this bug currently affects PL core as well:
            #
            # dev = qml.device("default.gaussian", wires=2)
            #
            # U = np.array([[ 0.51310276+0.81702166j,  0.13649626+0.22487759j],
            #         [ 0.26300233+0.00556194j, -0.96414101-0.03508489j]])
            #
            # @qml.qnode(dev)
            # def circuit(r, phi):
            #     qml.Displacement(r, phi, wires=0)
            #     qml.InterferometerUnitary(U, wires=[0, 1])
            #     return qml.expval(qml.X(0))
            #
            # r = 0.543
            # phi = 0.
            #
            # >>> print(circuit.jacobian([r, phi], options={"force_order2":False}))
            # [[ 1.02620552 0.14823494]]
            # >>> print(circuit.jacobian([r, phi], options={"force_order2":True}))
            # [[ 1.02620552 -0.88728552]]

        U = np.array(
            [
                [0.51310276 + 0.81702166j, 0.13649626 + 0.22487759j],
                [0.26300233 + 0.00556194j, -0.96414101 - 0.03508489j],
            ],
            requires_grad=False,
        )

        with qml.tape.QuantumTape() as tape:
            qml.Displacement(0.543, 0, wires=0)
            qml.InterferometerUnitary(U, wires=[0, 1])
            qml.expval(qml.X(0))

        tape.trainable_params = {t}

        dev = qml.device("default.gaussian", wires=2)

        tapes, fn = qml.gradients.finite_diff(tape)
        grad_F = fn(dev.batch_execute(tapes))

        tapes, fn = param_shift_cv(tape, dev)
        grad_A = fn(dev.batch_execute(tapes))

        tapes, fn = param_shift_cv(tape, dev, force_order2=True)
        grad_A2 = fn(dev.batch_execute(tapes))

        assert tape._par_info[0]["grad_method"] == "A"
        assert tape._par_info[1]["grad_method"] == "A"

        # the different methods agree
        assert np.allclose(grad_A, grad_F, atol=tol, rtol=0)
        assert np.allclose(grad_A2, grad_F, atol=tol, rtol=0)


class TestVarianceQuantumGradients:
    """Tests for the quantum gradients of various gates
    with variance measurements"""

    def test_first_order_observable(self, tol):
        """Test variance of a first order CV observable"""
        dev = qml.device("default.gaussian", wires=1)

        r = 0.543
        phi = -0.654

        with qml.tape.QuantumTape() as tape:
            qml.Squeezing(r, 0, wires=0)
            qml.Rotation(phi, wires=0)
            qml.var(qml.X(0))

        tape.trainable_params = {0, 2}

        res = qml.execute([tape], dev, None)
        expected = np.exp(2 * r) * np.sin(phi) ** 2 + np.exp(-2 * r) * np.cos(phi) ** 2
        assert np.allclose(res, expected, atol=tol, rtol=0)

        # circuit jacobians
        tapes, fn = qml.gradients.finite_diff(tape)
        grad_F = fn(dev.batch_execute(tapes))

        tapes, fn = param_shift_cv(tape, dev)
        grad_A = fn(dev.batch_execute(tapes))

        expected = np.array(
            [
                [
                    2 * np.exp(2 * r) * np.sin(phi) ** 2
                    - 2 * np.exp(-2 * r) * np.cos(phi) ** 2,
                    2 * np.sinh(2 * r) * np.sin(2 * phi),
                ]
            ]
        )
        assert np.allclose(grad_A, expected, atol=tol, rtol=0)
        assert np.allclose(grad_F, expected, atol=tol, rtol=0)

    def test_second_order_cv(self, tol):
        """Test variance of a second order CV expectation value"""
        dev = qml.device("default.gaussian", wires=1)

        n = 0.12
        a = 0.765

        with qml.tape.QuantumTape() as tape:
            qml.ThermalState(n, wires=0)
            qml.Displacement(a, 0, wires=0)
            qml.var(qml.NumberOperator(0))

        tape.trainable_params = {0, 1}

        res = qml.execute([tape], dev, None)
        expected = n**2 + n + np.abs(a) ** 2 * (1 + 2 * n)
        assert np.allclose(res, expected, atol=tol, rtol=0)

        # circuit jacobians
        tapes, fn = qml.gradients.finite_diff(tape)
        grad_F = fn(dev.batch_execute(tapes))

        expected = np.array([[2 * a**2 + 2 * n + 1, 2 * a * (2 * n + 1)]])
        assert np.allclose(grad_F, expected, atol=tol, rtol=0)

    def test_expval_and_variance(self, tol):
        """Test that the gradient works for a combination of CV expectation
        values and variances"""
        dev = qml.device("default.gaussian", wires=3)

        a, b = [0.54, -0.423]

        with qml.tape.QuantumTape() as tape:
            qml.Displacement(0.5, 0, wires=0)
            qml.Squeezing(a, 0, wires=0)
            qml.Squeezing(b, 0, wires=1)
            qml.Beamsplitter(0.6, -0.3, wires=[0, 1])
            qml.Squeezing(-0.3, 0, wires=2)
            qml.Beamsplitter(1.4, 0.5, wires=[1, 2])
            qml.var(qml.X(0))
            qml.expval(qml.X(1))
            qml.var(qml.X(2))

        tape.trainable_params = {2, 4}

        # jacobians must match
        tapes, fn = qml.gradients.finite_diff(tape)
        grad_F = fn(dev.batch_execute(tapes))

        tapes, fn = param_shift_cv(tape, dev)
        grad_A = fn(dev.batch_execute(tapes))

        assert np.allclose(grad_A, grad_F, atol=tol, rtol=0)

    def test_error_analytic_second_order(self):
        """Test exception raised if attempting to use a second
        order observable to compute the variance derivative analytically"""
        dev = qml.device("default.gaussian", wires=1)

        with qml.tape.QuantumTape() as tape:
            qml.Displacement(1.0, 0, wires=0)
            qml.var(qml.NumberOperator(0))

        tape.trainable_params = {0}

        with pytest.raises(
            ValueError, match=r"cannot be used with the parameter\(s\) \{0\}"
        ):
            param_shift_cv(tape, dev, fallback_fn=None)

    def test_error_unsupported_grad_recipe(self, monkeypatch):
        """Test exception raised if attempting to use the second order rule for
        computing the gradient analytically of an expectation value that
        contains an operation with more than two terms in the gradient recipe"""

        class DummyOp(qml.operation.CVOperation):
            num_wires = 1
            par_domain = "R"
            grad_method = "A"
            grad_recipe = ([[1, 1, 1], [1, 1, 1], [1, 1, 1]],)

        dev = qml.device("default.gaussian", wires=1)

        dev.operations.add(DummyOp)

        with qml.tape.QuantumTape() as tape:
            DummyOp(1, wires=[0])
            qml.expval(qml.X(0))

        tape._gradient_fn = param_shift_cv
        tape._par_info[0]["grad_method"] = "A"
        tape.trainable_params = {0}

        with pytest.raises(
            NotImplementedError,
            match=r"analytic gradient for order-2 operators is unsupported",
        ):
            param_shift_cv(tape, dev, force_order2=True)

    @pytest.mark.parametrize("obs", [qml.X, qml.NumberOperator])
    @pytest.mark.parametrize(
        "op",
        [qml.Squeezing(0.1, 0.2, wires=0), qml.Beamsplitter(0.1, 0.2, wires=[0, 1])],
    )
    def test_gradients_gaussian_circuit(self, op, obs, tol):
        """Tests that the gradients of circuits of selected gaussian gates match between the
        finite difference and analytic methods."""
        tol = 1e-2

        with qml.tape.QuantumTape() as tape:
            qml.Displacement(0.5, 0, wires=0)
            qml.apply(op)
            qml.Beamsplitter(1.3, -2.3, wires=[0, 1])
            qml.Displacement(-0.5, 0.1, wires=0)
            qml.Squeezing(0.5, -1.5, wires=0)
            qml.Rotation(-1.1, wires=0)
            qml.var(obs(wires=0))

        dev = qml.device("default.gaussian", wires=2)
        res = qml.execute([tape], dev, None)

        tape.trainable_params = set(range(2, 2 + op.num_params))

        # jacobians must match
        tapes, fn = qml.gradients.finite_diff(tape)
        grad_F = fn(dev.batch_execute(tapes))

        tapes, fn = param_shift_cv(tape, dev)
        grad_A = fn(dev.batch_execute(tapes))

        tapes, fn = param_shift_cv(tape, dev, force_order2=True)
        grad_A2 = fn(dev.batch_execute(tapes))

        assert np.allclose(grad_A2, grad_F, atol=tol, rtol=0)
        assert np.allclose(grad_A, grad_F, atol=tol, rtol=0)

        # check that every parameter is analytic
        if obs != qml.NumberOperator:
            for i in range(op.num_params):
                assert tape._par_info[2 + i]["grad_method"][0] == "A"

    def test_squeezed_mean_photon_variance(self, tol):
        """Test gradient of the photon variance of a displaced thermal state"""
        dev = qml.device("default.gaussian", wires=1)

        r = 0.12
        phi = 0.105

        with qml.tape.QuantumTape() as tape:
            qml.Squeezing(r, 0, wires=0)
            qml.Rotation(phi, wires=0)
            qml.var(qml.X(wires=[0]))

        tape.trainable_params = {0, 2}
        tapes, fn = param_shift_cv(tape, dev)
        grad = fn(dev.batch_execute(tapes))
        expected = np.array(
            [
                2 * np.exp(2 * r) * np.sin(phi) ** 2
                - 2 * np.exp(-2 * r) * np.cos(phi) ** 2,
                2 * np.sinh(2 * r) * np.sin(2 * phi),
            ]
        )
        assert np.allclose(grad, expected, atol=tol, rtol=0)

    def test_displaced_thermal_mean_photon_variance(self, tol):
        """Test gradient of the photon variance of a displaced thermal state"""
        dev = qml.device("default.gaussian", wires=1)

        n = 0.12
        a = 0.105

        with qml.tape.QuantumTape() as tape:
            qml.ThermalState(n, wires=0)
            qml.Displacement(a, 0, wires=0)
            qml.var(qml.TensorN(wires=[0]))

        tape.trainable_params = {0, 1}
        tapes, fn = param_shift_cv(tape, dev)
        grad = fn(dev.batch_execute(tapes))
        expected = np.array([2 * a**2 + 2 * n + 1, 2 * a * (2 * n + 1)])
        assert np.allclose(grad, expected, atol=tol, rtol=0)


class TestParamShiftInterfaces:
    """Test that the transform is differentiable"""

    @pytest.mark.autograd
    def test_autograd_gradient(self, tol):
        """Tests that the output of the parameter-shift CV transform
        can be differentiated using autograd, yielding second derivatives."""
        dev = qml.device("default.gaussian", wires=1)

        r = 0.12
        phi = 0.105

        def cost_fn(x):
            with qml.tape.QuantumTape() as tape:
                qml.Squeezing(x[0], 0, wires=0)
                qml.Rotation(x[1], wires=0)
                qml.var(qml.X(wires=[0]))

            tapes, fn = param_shift_cv(tape, dev)
            jac = fn(
                qml.execute(tapes, dev, param_shift_cv, gradient_kwargs={"dev": dev})
            )
            return jac[0, 2]

        params = np.array([r, phi], requires_grad=True)
        grad = qml.jacobian(cost_fn)(params)
        expected = np.array(
            [4 * np.cosh(2 * r) * np.sin(2 * phi), 4 * np.cos(2 * phi) * np.sinh(2 * r)]
        )
        assert np.allclose(grad, expected, atol=tol, rtol=0)

    @pytest.mark.tf
    def test_tf(self, tol):
        """Tests that the output of the parameter-shift CV transform
        can be executed using TF"""
        import tensorflow as tf

        dev = qml.device("default.gaussian", wires=1)
        params = tf.Variable([0.543, -0.654], dtype=tf.float64)

        with tf.GradientTape() as t:
            with qml.tape.QuantumTape() as tape:
                qml.Squeezing(params[0], 0, wires=0)
                qml.Rotation(params[1], wires=0)
                qml.var(qml.X(wires=[0]))

            tape.trainable_params = {0, 2}
            tapes, fn = param_shift_cv(tape, dev)
            jac = fn(
                qml.execute(
                    tapes,
                    dev,
                    param_shift_cv,
                    gradient_kwargs={"dev": dev},
                    interface="tf",
                )
            )
            res = jac[0, 1]

        r, phi = 1.0 * params

        expected = np.array(
            [
                2 * np.exp(2 * r) * np.sin(phi) ** 2
                - 2 * np.exp(-2 * r) * np.cos(phi) ** 2,
                2 * np.sinh(2 * r) * np.sin(2 * phi),
            ]
        )
        assert np.allclose(jac, expected, atol=tol, rtol=0)

        grad = t.jacobian(res, params)
        expected = np.array(
            [4 * np.cosh(2 * r) * np.sin(2 * phi), 4 * np.cos(2 * phi) * np.sinh(2 * r)]
        )
        assert np.allclose(grad, expected, atol=tol, rtol=0)

    @pytest.mark.torch
    def test_torch(self, tol):
        """Tests that the output of the parameter-shift CV transform
        can be executed using Torch."""
        import torch

        dev = qml.device("default.gaussian", wires=1)
        params = torch.tensor([0.543, -0.654], dtype=torch.float64, requires_grad=True)

        with qml.tape.QuantumTape() as tape:
            qml.Squeezing(params[0], 0, wires=0)
            qml.Rotation(params[1], wires=0)
            qml.var(qml.X(wires=[0]))

        tape.trainable_params = {0, 2}
        tapes, fn = qml.gradients.param_shift_cv(tape, dev)
        jac = fn(
            qml.execute(
                tapes,
                dev,
                param_shift_cv,
                gradient_kwargs={"dev": dev},
                interface="torch",
            )
        )

        r, phi = params.detach().numpy()

        expected = np.array(
            [
                2 * np.exp(2 * r) * np.sin(phi) ** 2
                - 2 * np.exp(-2 * r) * np.cos(phi) ** 2,
                2 * np.sinh(2 * r) * np.sin(2 * phi),
            ]
        )
        assert np.allclose(jac.detach().numpy(), expected, atol=tol, rtol=0)

        cost = jac[0, 1]
        cost.backward()
        hess = params.grad
        expected = np.array(
            [4 * np.cosh(2 * r) * np.sin(2 * phi), 4 * np.cos(2 * phi) * np.sinh(2 * r)]
        )
        assert np.allclose(hess.detach().numpy(), expected, atol=0.1, rtol=0)

    @pytest.mark.jax
    def test_jax(self, tol):
        """Tests that the output of the parameter-shift CV transform
        can be differentiated using JAX, yielding second derivatives."""
        import jax
        from jax import numpy as jnp
        from jax.config import config

        config.update("jax_enable_x64", True)

        dev = qml.device("default.gaussian", wires=2)
        params = jnp.array([0.543, -0.654])

        def cost_fn(x):
            with qml.tape.QuantumTape() as tape:
                qml.Squeezing(params[0], 0, wires=0)
                qml.Rotation(params[1], wires=0)
                qml.var(qml.X(wires=[0]))

            tape.trainable_params = {0, 2}
            tapes, fn = qml.gradients.param_shift_cv(tape, dev)
            jac = fn(
                qml.execute(
                    tapes,
                    dev,
                    param_shift_cv,
                    gradient_kwargs={"dev": dev},
                    interface="jax",
                )
            )
            return jac

        r, phi = params
        res = cost_fn(params)
        expected = np.array(
            [
                2 * np.exp(2 * r) * np.sin(phi) ** 2
                - 2 * np.exp(-2 * r) * np.cos(phi) ** 2,
                2 * np.sinh(2 * r) * np.sin(2 * phi),
            ]
        )
        assert np.allclose(res, expected, atol=tol, rtol=0)

        pytest.xfail(
            "The CV Operation methods have not been updated to support autodiff"
        )

        res = jax.jacobian(cost_fn)(params)
        expected = np.array(
            [
                [
                    4
                    * np.exp(-2 * r)
                    * (np.cos(phi) ** 2 + np.exp(4 * r) * np.sin(phi) ** 2),
                    4 * np.cosh(2 * r) * np.sin(2 * phi),
                ],
                [
                    4 * np.cosh(2 * r) * np.sin(2 * phi),
                    4 * np.cos(2 * phi) * np.sinh(2 * r),
                ],
            ]
        )
        assert np.allclose(res, expected, atol=tol, rtol=0)
<|MERGE_RESOLUTION|>--- conflicted
+++ resolved
@@ -1,1319 +1,1289 @@
-# Copyright 2018-2021 Xanadu Quantum Technologies Inc.
-
-# Licensed under the Apache License, Version 2.0 (the "License");
-# you may not use this file except in compliance with the License.
-# You may obtain a copy of the License at
-
-#     http://www.apache.org/licenses/LICENSE-2.0
-
-# Unless required by applicable law or agreed to in writing, software
-# distributed under the License is distributed on an "AS IS" BASIS,
-# WITHOUT WARRANTIES OR CONDITIONS OF ANY KIND, either express or implied.
-# See the License for the specific language governing permissions and
-# limitations under the License.
-"""Tests for the gradients.parameter_shift_cv module."""
-import pytest
-
-import pennylane as qml
-from pennylane import numpy as np
-from pennylane.gradients import param_shift_cv
-from pennylane.gradients.parameter_shift_cv import (
-    _grad_method,
-    _gradient_analysis_cv,
-    _transform_observable,
-)
-
-
-hbar = 2
-
-
-class TestGradAnalysis:
-    """Tests for parameter gradient methods"""
-
-    def test_non_differentiable(self):
-        """Test that a non-differentiable parameter is
-        correctly marked"""
-
-        with qml.tape.QuantumTape() as tape:
-            qml.FockState(1, wires=0)
-            qml.Displacement(0.543, 0, wires=[1])
-            qml.Beamsplitter(0, 0, wires=[0, 1])
-            qml.expval(qml.X(wires=[0]))
-
-        assert _grad_method(tape, 0) is None
-        assert _grad_method(tape, 1) == "A"
-        assert _grad_method(tape, 2) == "A"
-        assert _grad_method(tape, 3) == "A"
-        assert _grad_method(tape, 4) == "A"
-
-        _gradient_analysis_cv(tape)
-
-        assert tape._par_info[0]["grad_method"] is None
-        assert tape._par_info[1]["grad_method"] == "A"
-        assert tape._par_info[2]["grad_method"] == "A"
-        assert tape._par_info[3]["grad_method"] == "A"
-        assert tape._par_info[4]["grad_method"] == "A"
-
-        _gradient_analysis_cv(tape)
-
-    def test_independent(self):
-        """Test that an independent variable is properly marked
-        as having a zero gradient"""
-
-        with qml.tape.QuantumTape() as tape:
-            qml.Rotation(0.543, wires=[0])
-            qml.Rotation(-0.654, wires=[1])
-            qml.expval(qml.P(0))
-
-        assert _grad_method(tape, 0) == "A"
-        assert _grad_method(tape, 1) == "0"
-
-        _gradient_analysis_cv(tape)
-
-        assert tape._par_info[0]["grad_method"] == "A"
-        assert tape._par_info[1]["grad_method"] == "0"
-
-    def test_finite_diff(self, monkeypatch):
-        """If an op has grad_method=F, this should be respected
-        by the qml.tape.QuantumTape"""
-        monkeypatch.setattr(qml.Rotation, "grad_method", "F")
-
-        with qml.tape.QuantumTape() as tape:
-            qml.Rotation(0.543, wires=[0])
-            qml.Squeezing(0.543, 0, wires=[0])
-            qml.expval(qml.P(0))
-
-        assert _grad_method(tape, 0) == "F"
-        assert _grad_method(tape, 1) == "A"
-        assert _grad_method(tape, 2) == "A"
-
-    def test_non_gaussian_operation(self):
-        """Test that a non-Gaussian operation succeeding
-        a differentiable Gaussian operation results in
-        numeric differentiation."""
-
-        with qml.tape.QuantumTape() as tape:
-            qml.Rotation(1.0, wires=[0])
-            qml.Rotation(1.0, wires=[1])
-            # Non-Gaussian
-            qml.Kerr(1.0, wires=[1])
-            qml.expval(qml.P(0))
-            qml.expval(qml.X(1))
-
-        # First rotation gate has no succeeding non-Gaussian operation
-        assert _grad_method(tape, 0) == "A"
-        # Second rotation gate does no succeeding non-Gaussian operation
-        assert _grad_method(tape, 1) == "F"
-        # Kerr gate does not support the parameter-shift rule
-        assert _grad_method(tape, 2) == "F"
-
-        with qml.tape.QuantumTape() as tape:
-            qml.Rotation(1.0, wires=[0])
-            qml.Rotation(1.0, wires=[1])
-            # entangle the modes
-            qml.Beamsplitter(1.0, 0.0, wires=[0, 1])
-            # Non-Gaussian
-            qml.Kerr(1.0, wires=[1])
-            qml.expval(qml.P(0))
-            qml.expval(qml.X(1))
-
-        # After entangling the modes, the Kerr gate now succeeds
-        # both initial rotations
-        assert _grad_method(tape, 0) == "F"
-        assert _grad_method(tape, 1) == "F"
-        assert _grad_method(tape, 2) == "F"
-
-    def test_probability(self):
-        """Probability is the expectation value of a
-        higher order observable, and thus only supports numerical
-        differentiation"""
-        with qml.tape.QuantumTape() as tape:
-            qml.Rotation(0.543, wires=[0])
-            qml.Squeezing(0.543, 0, wires=[0])
-            qml.probs(wires=0)
-
-        assert _grad_method(tape, 0) == "F"
-        assert _grad_method(tape, 1) == "F"
-        assert _grad_method(tape, 2) == "F"
-
-    def test_variance(self):
-        """If the variance of the observable is first order, then
-        parameter-shift is supported. If the observable is second order,
-        however, only finite-differences is supported."""
-
-        with qml.tape.QuantumTape() as tape:
-            qml.Rotation(1.0, wires=[0])
-            qml.var(qml.P(0))  # first order
-
-        assert _grad_method(tape, 0) == "A"
-
-        with qml.tape.QuantumTape() as tape:
-            qml.Rotation(1.0, wires=[0])
-            qml.var(qml.NumberOperator(0))  # second order
-
-        assert _grad_method(tape, 0) == "F"
-
-        with qml.tape.QuantumTape() as tape:
-            qml.Rotation(1.0, wires=[0])
-            qml.Rotation(1.0, wires=[1])
-            qml.Beamsplitter(0.5, 0.0, wires=[0, 1])
-            qml.var(qml.NumberOperator(0))  # fourth order
-            qml.expval(qml.NumberOperator(1))
-
-        assert _grad_method(tape, 0) == "F"
-        assert _grad_method(tape, 1) == "F"
-        assert _grad_method(tape, 2) == "F"
-        assert _grad_method(tape, 3) == "F"
-
-    def test_second_order_expectation(self):
-        """Test that the expectation of a second-order observable forces
-        the gradient method to use the second-order parameter-shift rule"""
-
-        with qml.tape.QuantumTape() as tape:
-            qml.Rotation(1.0, wires=[0])
-            qml.expval(qml.NumberOperator(0))  # second order
-
-        assert _grad_method(tape, 0) == "A2"
-
-    def test_unknown_op_grad_method(self, monkeypatch):
-        """Test that an exception is raised if an operator has a
-        grad method defined that the CV parameter-shift tape
-        doesn't recognize"""
-        monkeypatch.setattr(qml.Rotation, "grad_method", "B")
-
-        with qml.tape.QuantumTape() as tape:
-            qml.Rotation(1.0, wires=0)
-            qml.expval(qml.X(0))
-
-        with pytest.raises(ValueError, match="unknown gradient method"):
-            _grad_method(tape, 0)
-
-
-class TestTransformObservable:
-    """Tests for the _transform_observable method"""
-
-    def test_incorrect_heisenberg_size(self, monkeypatch):
-        """The number of dimensions of a CV observable Heisenberg representation does
-        not match the ev_order attribute."""
-        monkeypatch.setattr(qml.P, "ev_order", 2)
-
-        with pytest.raises(ValueError, match="Mismatch between the polynomial order"):
-            _transform_observable(qml.P(0), np.identity(3), device_wires=[0])
-
-    def test_higher_order_observable(self, monkeypatch):
-        """An exception should be raised if the observable is higher than 2nd order."""
-        monkeypatch.setattr(qml.P, "ev_order", 3)
-
-        with pytest.raises(NotImplementedError, match="order > 2 not implemented"):
-            _transform_observable(qml.P(0), np.identity(3), device_wires=[0])
-
-    def test_first_order_transform(self, tol):
-        """Test that a first order observable is transformed correctly"""
-        # create a symmetric transformation
-        Z = np.arange(3**2).reshape(3, 3)
-        Z = Z.T + Z
-
-        obs = qml.X(0)
-        res = _transform_observable(obs, Z, device_wires=[0])
-
-        # The Heisenberg representation of the X
-        # operator is simply... X
-        expected = np.array([0, 1, 0]) @ Z
-
-        assert isinstance(res, qml.PolyXP)
-        assert res.wires.labels == (0,)
-        assert np.allclose(res.data[0], expected, atol=tol, rtol=0)
-
-    def test_second_order_transform(self, tol):
-        """Test that a second order observable is transformed correctly"""
-        # create a symmetric transformation
-        Z = np.arange(3**2).reshape(3, 3)
-        Z = Z.T + Z
-
-        obs = qml.NumberOperator(0)
-        res = _transform_observable(obs, Z, device_wires=[0])
-
-        # The Heisenberg representation of the number operator
-        # is (X^2 + P^2) / (2*hbar) - 1/2
-        A = np.array([[-0.5, 0, 0], [0, 0.25, 0], [0, 0, 0.25]])
-        expected = A @ Z + Z @ A
-
-        assert isinstance(res, qml.PolyXP)
-        assert res.wires.labels == (0,)
-        assert np.allclose(res.data[0], expected, atol=tol, rtol=0)
-
-    def test_device_wire_expansion(self, tol):
-        """Test that the transformation works correctly
-        for the case where the transformation applies to more wires
-        than the observable."""
-
-        # create a 3-mode symmetric transformation
-        wires = qml.wires.Wires([0, "a", 2])
-        ndim = 1 + 2 * len(wires)
-
-        Z = np.arange(ndim**2).reshape(ndim, ndim)
-        Z = Z.T + Z
-
-        obs = qml.NumberOperator(0)
-        res = _transform_observable(obs, Z, device_wires=wires)
-
-        # The Heisenberg representation of the number operator
-        # is (X^2 + P^2) / (2*hbar) - 1/2. We use the ordering
-        # I, X0, Xa, X2, P0, Pa, P2.
-        A = np.diag([-0.5, 0.25, 0.25, 0, 0, 0, 0])
-        expected = A @ Z + Z @ A
-
-        assert isinstance(res, qml.PolyXP)
-        assert res.wires == wires
-        assert np.allclose(res.data[0], expected, atol=tol, rtol=0)
-
-
-class TestParameterShiftLogic:
-    """Test for the dispatching logic of the parameter shift method"""
-
-    @pytest.mark.autograd
-    def test_no_trainable_params_qnode_autograd(self):
-        """Test that the correct ouput and warning is generated in the absence of any trainable
-        parameters"""
-
-        dev = qml.device("default.gaussian", wires=2)
-
-        @qml.qnode(dev, interface="autograd")
-        def circuit(weights):
-            qml.Displacement(weights[0], 0.0, wires=[0])
-            qml.Rotation(weights[1], wires=[0])
-            return qml.expval(qml.X(0))
-
-        weights = [0.1, 0.2]
-        with pytest.warns(
-            UserWarning, match="gradient of a QNode with no trainable parameters"
-        ):
-            res = qml.gradients.param_shift_cv(circuit)(weights)
-
-        assert res == ()
-
-    @pytest.mark.torch
-    def test_no_trainable_params_qnode_torch(self):
-        """Test that the correct ouput and warning is generated in the absence of any trainable
-        parameters"""
-
-        dev = qml.device("default.gaussian", wires=2)
-
-        @qml.qnode(dev, interface="torch")
-        def circuit(weights):
-            qml.Displacement(weights[0], 0.0, wires=[0])
-            qml.Rotation(weights[1], wires=[0])
-            return qml.expval(qml.X(0))
-
-        weights = [0.1, 0.2]
-        with pytest.warns(
-            UserWarning, match="gradient of a QNode with no trainable parameters"
-        ):
-            res = qml.gradients.param_shift_cv(circuit)(weights)
-
-        assert res == ()
-
-    @pytest.mark.tf
-    def test_no_trainable_params_qnode_tf(self):
-        """Test that the correct ouput and warning is generated in the absence of any trainable
-        parameters"""
-
-        dev = qml.device("default.gaussian", wires=2)
-
-        @qml.qnode(dev, interface="tf")
-        def circuit(weights):
-            qml.Displacement(weights[0], 0.0, wires=[0])
-            qml.Rotation(weights[1], wires=[0])
-            return qml.expval(qml.X(0))
-
-        weights = [0.1, 0.2]
-        with pytest.warns(
-            UserWarning, match="gradient of a QNode with no trainable parameters"
-        ):
-            res = qml.gradients.param_shift_cv(circuit)(weights)
-
-        assert res == ()
-
-    @pytest.mark.jax
-    def test_no_trainable_params_qnode_jax(self):
-        """Test that the correct ouput and warning is generated in the absence of any trainable
-        parameters"""
-
-        dev = qml.device("default.gaussian", wires=2)
-
-        @qml.qnode(dev, interface="jax")
-        def circuit(weights):
-            qml.Displacement(weights[0], 0.0, wires=[0])
-            qml.Rotation(weights[1], wires=[0])
-            return qml.expval(qml.X(0))
-
-        weights = [0.1, 0.2]
-        with pytest.warns(
-            UserWarning, match="gradient of a QNode with no trainable parameters"
-        ):
-            res = qml.gradients.param_shift_cv(circuit)(weights)
-
-        assert res == ()
-
-    def test_no_trainable_params_tape(self):
-        """Test that the correct ouput and warning is generated in the absence of any trainable
-        parameters"""
-        dev = qml.device("default.gaussian", wires=2)
-
-        weights = [0.1, 0.2]
-        with qml.tape.QuantumTape() as tape:
-            qml.Displacement(weights[0], 0.0, wires=[0])
-            qml.Rotation(weights[1], wires=[0])
-            qml.expval(qml.X(0))
-
-        # TODO: remove once #2155 is resolved
-        tape.trainable_params = []
-
-        with pytest.warns(
-            UserWarning, match="gradient of a tape with no trainable parameters"
-        ):
-            g_tapes, post_processing = qml.gradients.param_shift_cv(tape, dev)
-        res = post_processing(qml.execute(g_tapes, dev, None))
-
-        assert g_tapes == []
-        assert res.shape == (1, 0)
-
-    def test_all_zero_diff_methods(self):
-        """Test that the transform works correctly when the diff method for every parameter is
-        identified to be 0, and that no tapes were generated."""
-        dev = qml.device("default.gaussian", wires=2)
-
-        @qml.qnode(dev)
-        def circuit(params):
-            qml.Rotation(params[0], wires=0)
-            return qml.expval(qml.X(1))
-
-        params = np.array([0.5, 0.5, 0.5], requires_grad=True)
-
-        result = qml.gradients.param_shift_cv(circuit, dev)(params)
-        assert np.allclose(result, np.zeros((2, 3)), atol=0, rtol=0)
-
-        tapes, _ = qml.gradients.param_shift_cv(circuit.tape, dev)
-        assert tapes == []
-
-    def test_state_non_differentiable_error(self):
-        """Test error raised if attempting to differentiate with
-        respect to a state"""
-        with qml.tape.QuantumTape() as tape:
-            qml.state()
-
-        with pytest.raises(ValueError, match=r"return the state is not supported"):
-            qml.gradients.param_shift_cv(tape, None)
-
-    def test_force_order2(self, mocker):
-        """Test that if the force_order2 keyword argument is provided,
-        the second order parameter shift rule is forced"""
-        spy = mocker.spy(qml.gradients.parameter_shift_cv, "second_order_param_shift")
-
-        dev = qml.device("default.gaussian", wires=1)
-
-        with qml.tape.QuantumTape() as tape:
-            qml.Displacement(1.0, 0.0, wires=[0])
-            qml.Rotation(2.0, wires=[0])
-            qml.expval(qml.X(0))
-
-        tape.trainable_params = {0, 1, 2}
-
-        qml.gradients.param_shift_cv(tape, dev, force_order2=False)
-        spy.assert_not_called()
-
-        qml.gradients.param_shift_cv(tape, dev, force_order2=True)
-        spy.assert_called()
-
-    def test_force_order2_dim_2(self, mocker, monkeypatch):
-        """Test that if the force_order2 keyword argument is provided, the
-        second order parameter shift rule is forced for an observable with
-        2-dimensional parameters"""
-        spy = mocker.spy(qml.gradients.parameter_shift_cv, "second_order_param_shift")
-
-        def _mock_transform_observable(obs, Z, device_wires):
-<<<<<<< HEAD
-=======
-            """A mock version of the _transform_observable internal function
-            such that an operator ``transformed_obs`` of two-dimensions is
-            returned. This function is created such that when definining ``A =
-            transformed_obs.parameters[0]`` the condition ``len(A.nonzero()[0])
-            == 1 and A.ndim == 2 and A[0, 0] != 0`` is ``True``."""
->>>>>>> 1a13bef8
-            iden = qml.Identity(0)
-            iden.data = [np.array([[1, 0], [0, 0]])]
-            return iden
-
-        monkeypatch.setattr(
-            qml.gradients.parameter_shift_cv,
-            "_transform_observable",
-            _mock_transform_observable,
-        )
-
-        dev = qml.device("default.gaussian", wires=1)
-
-        with qml.tape.QuantumTape() as tape:
-            qml.Displacement(1.0, 0.0, wires=[0])
-            qml.Rotation(2.0, wires=[0])
-            qml.expval(qml.X(0))
-
-        tape.trainable_params = {0, 1, 2}
-
-        qml.gradients.param_shift_cv(tape, dev, force_order2=False)
-        spy.assert_not_called()
-
-        qml.gradients.param_shift_cv(tape, dev, force_order2=True)
-        spy.assert_called()
-
-    def test_no_poly_xp_support(self, mocker, monkeypatch, caplog):
-        """Test that if a device does not support PolyXP
-        and the second-order parameter-shift rule is required,
-        we fallback to finite differences."""
-        spy_second_order = mocker.spy(
-            qml.gradients.parameter_shift_cv, "second_order_param_shift"
-        )
-
-        dev = qml.device("default.gaussian", wires=1)
-
-        monkeypatch.delitem(dev._observable_map, "PolyXP")
-
-        with qml.tape.QuantumTape() as tape:
-            qml.Rotation(1.0, wires=[0])
-            qml.expval(qml.NumberOperator(0))
-
-        tape.trainable_params = {0}
-
-        with pytest.warns(UserWarning, match="does not support the PolyXP observable"):
-            qml.gradients.param_shift_cv(tape, dev)
-
-        spy_second_order.assert_not_called()
-
-    def test_no_poly_xp_support_variance(self, mocker, monkeypatch, caplog):
-        """Test that if a device does not support PolyXP
-        and the variance parameter-shift rule is required,
-        we fallback to finite differences."""
-        spy = mocker.spy(qml.gradients.parameter_shift_cv, "var_param_shift")
-        dev = qml.device("default.gaussian", wires=1)
-
-        monkeypatch.delitem(dev._observable_map, "PolyXP")
-
-        with qml.tape.QuantumTape() as tape:
-            qml.Rotation(1.0, wires=[0])
-            qml.var(qml.X(0))
-
-        tape.trainable_params = {0}
-
-        with pytest.warns(UserWarning, match="does not support the PolyXP observable"):
-            qml.gradients.param_shift_cv(tape, dev)
-
-        spy.assert_not_called()
-
-    def test_independent_parameters_analytic(self):
-        """Test the case where expectation values are independent of some parameters. For those
-        parameters, the gradient should be evaluated to zero without executing the device."""
-        dev = qml.device("default.gaussian", wires=2)
-
-        with qml.tape.QuantumTape() as tape:
-            qml.Displacement(1.0, 0.0, wires=[1])
-            qml.Displacement(1.0, 0.0, wires=[0])
-            qml.expval(qml.X(0))
-
-        tape.trainable_params = {0, 2}
-        tapes, fn = qml.gradients.param_shift_cv(tape, dev)
-
-        # We should only be executing the device to differentiate 1 parameter
-        # (first order, so 2 executions)
-        assert len(tapes) == 2
-
-        res = fn(dev.batch_execute(tapes))
-        assert np.allclose(res, [0, 2])
-
-        tape.trainable_params = {0, 2}
-        tapes, fn = qml.gradients.param_shift_cv(tape, dev, force_order2=True)
-
-        # We should only be executing the device to differentiate 1 parameter
-        # (second order, so 0 executions)
-        assert len(tapes) == 0
-
-        res = fn(dev.batch_execute(tapes))
-        assert np.allclose(res, [0, 2])
-
-    def test_all_independent(self):
-        """Test the case where expectation values are independent of all parameters."""
-        dev = qml.device("default.gaussian", wires=2)
-
-        with qml.tape.QuantumTape() as tape:
-            qml.Displacement(1, 0, wires=[1])
-            qml.Displacement(1, 0, wires=[1])
-            qml.expval(qml.X(0))
-
-        tape.trainable_params = {0, 2}
-        tapes, fn = qml.gradients.param_shift_cv(tape, dev)
-        assert len(tapes) == 0
-
-        grad = fn(dev.batch_execute(tapes))
-        assert np.allclose(grad, [0, 0])
-
-
-class TestExpectationQuantumGradients:
-    """Tests for the quantum gradients of various gates
-    with expectation value output"""
-
-    @pytest.mark.parametrize(
-        "gradient_recipes",
-        [None, ([[1 / np.sqrt(2), 1, np.pi / 4], [-1 / np.sqrt(2), 1, -np.pi / 4]],)],
-    )
-    def test_rotation_gradient(self, gradient_recipes, mocker, tol):
-        """Test the gradient of the rotation gate"""
-        dev = qml.device("default.gaussian", wires=2, hbar=hbar)
-
-        alpha = 0.5643
-        theta = 0.23354
-
-        with qml.tape.QuantumTape() as tape:
-            qml.Displacement(alpha, 0.0, wires=[0])
-            qml.Rotation(theta, wires=[0])
-            qml.expval(qml.X(0))
-
-        tape.trainable_params = {2}
-
-        spy2 = mocker.spy(qml.gradients.parameter_shift_cv, "second_order_param_shift")
-
-        tapes, fn = param_shift_cv(tape, dev, gradient_recipes=gradient_recipes)
-        grad_A = fn(dev.batch_execute(tapes))
-        spy2.assert_not_called()
-
-        tapes, fn = param_shift_cv(
-            tape, dev, gradient_recipes=gradient_recipes, force_order2=True
-        )
-        grad_A2 = fn(dev.batch_execute(tapes))
-        spy2.assert_called()
-
-        expected = -hbar * alpha * np.sin(theta)
-        assert np.allclose(grad_A, expected, atol=tol, rtol=0)
-        assert np.allclose(grad_A2, expected, atol=tol, rtol=0)
-
-    def test_beamsplitter_gradient(self, mocker, tol):
-        """Test the gradient of the beamsplitter gate"""
-        dev = qml.device("default.gaussian", wires=2, hbar=hbar)
-
-        alpha = 0.5643
-        theta = 0.23354
-
-        with qml.tape.QuantumTape() as tape:
-            qml.Displacement(alpha, 0.0, wires=[0])
-            qml.Beamsplitter(theta, 0.0, wires=[0, 1])
-            qml.expval(qml.X(0))
-
-        tape.trainable_params = {2}
-
-        spy2 = mocker.spy(qml.gradients.parameter_shift_cv, "second_order_param_shift")
-
-        tapes, fn = param_shift_cv(tape, dev)
-        grad_A = fn(dev.batch_execute(tapes))
-        spy2.assert_not_called()
-
-        tapes, fn = param_shift_cv(tape, dev, force_order2=True)
-        grad_A2 = fn(dev.batch_execute(tapes))
-        spy2.assert_called()
-
-        expected = -hbar * alpha * np.sin(theta)
-        assert np.allclose(grad_A, expected, atol=tol, rtol=0)
-        assert np.allclose(grad_A2, expected, atol=tol, rtol=0)
-
-    def test_displacement_gradient(self, mocker, tol):
-        """Test the gradient of the displacement gate"""
-        dev = qml.device("default.gaussian", wires=2, hbar=hbar)
-
-        r = 0.5643
-        phi = 0.23354
-
-        with qml.tape.QuantumTape() as tape:
-            qml.Displacement(r, phi, wires=[0])
-            qml.expval(qml.X(0))
-
-        tape.trainable_params = {0, 1}
-
-        spy2 = mocker.spy(qml.gradients.parameter_shift_cv, "second_order_param_shift")
-
-        tapes, fn = param_shift_cv(tape, dev)
-        grad_A = fn(dev.batch_execute(tapes))
-        spy2.assert_not_called()
-
-        tapes, fn = param_shift_cv(tape, dev, force_order2=True)
-        grad_A2 = fn(dev.batch_execute(tapes))
-        spy2.assert_called()
-
-        expected = [hbar * np.cos(phi), -hbar * r * np.sin(phi)]
-        assert np.allclose(grad_A, expected, atol=tol, rtol=0)
-        assert np.allclose(grad_A2, expected, atol=tol, rtol=0)
-
-    def test_squeezed_gradient(self, mocker, tol):
-        """Test the gradient of the squeezed gate. We also
-        ensure that the gradient is correct even when an operation
-        with no Heisenberg representation is a descendent."""
-        dev = qml.device("default.gaussian", wires=2, hbar=hbar)
-
-        class Rotation(qml.operation.CVOperation):
-            """Dummy operation that does not support
-            heisenberg representation"""
-
-            num_wires = 1
-            par_domain = "R"
-            grad_method = "A"
-
-        alpha = 0.5643
-        r = 0.23354
-
-        with qml.tape.QuantumTape() as tape:
-            qml.Displacement(alpha, 0.0, wires=[0])
-            qml.Squeezing(r, 0.0, wires=[0])
-
-            # The following two gates have no effect
-            # on the circuit gradient and expectation value
-            qml.Beamsplitter(0.0, 0.0, wires=[0, 1])
-            Rotation(0.543, wires=[1])
-
-            qml.expval(qml.X(0))
-
-        tape.trainable_params = {2}
-
-        spy2 = mocker.spy(qml.gradients.parameter_shift_cv, "second_order_param_shift")
-
-        tapes, fn = param_shift_cv(tape, dev)
-        grad_A = fn(dev.batch_execute(tapes))
-        spy2.assert_not_called()
-
-        tapes, fn = param_shift_cv(tape, dev, force_order2=True)
-        grad_A2 = fn(dev.batch_execute(tapes))
-        spy2.assert_called()
-
-        expected = -np.exp(-r) * hbar * alpha
-        assert np.allclose(grad_A, expected, atol=tol, rtol=0)
-        assert np.allclose(grad_A2, expected, atol=tol, rtol=0)
-
-    def test_squeezed_number_state_gradient(self, mocker, tol):
-        """Test the numerical gradient of the squeeze gate with
-        with number state expectation is correct"""
-        dev = qml.device("default.gaussian", wires=2, hbar=hbar)
-
-        r = 0.23354
-
-        with qml.tape.QuantumTape() as tape:
-            qml.Squeezing(r, 0.0, wires=[0])
-            # the fock state projector is a 'non-Gaussian' observable
-            qml.expval(qml.FockStateProjector(np.array([2, 0]), wires=[0, 1]))
-
-        tape.trainable_params = {0}
-
-        spy = mocker.spy(qml.gradients.parameter_shift_cv, "second_order_param_shift")
-
-        tapes, fn = param_shift_cv(tape, dev)
-        grad = fn(dev.batch_execute(tapes))
-        assert tape._par_info[0]["grad_method"] == "F"
-
-        spy.assert_not_called()
-
-        # (d/dr) |<2|S(r)>|^2 = 0.5 tanh(r)^3 (2 csch(r)^2 - 1) sech(r)
-        expected = 0.5 * np.tanh(r) ** 3 * (2 / (np.sinh(r) ** 2) - 1) / np.cosh(r)
-        assert np.allclose(grad, expected, atol=tol, rtol=0)
-
-    def test_multiple_squeezing_gradient(self, mocker, tol):
-        """Test that the gradient of a circuit with two squeeze
-        gates is correct."""
-        dev = qml.device("default.gaussian", wires=2, hbar=hbar)
-
-        r0, phi0, r1, phi1 = [0.4, -0.3, -0.7, 0.2]
-
-        with qml.tape.QuantumTape() as tape:
-            qml.Squeezing(r0, phi0, wires=[0])
-            qml.Squeezing(r1, phi1, wires=[0])
-            qml.expval(qml.NumberOperator(0))  # second order
-
-        spy2 = mocker.spy(qml.gradients.parameter_shift_cv, "second_order_param_shift")
-        tapes, fn = param_shift_cv(tape, dev, force_order2=True)
-        grad_A2 = fn(dev.batch_execute(tapes))
-        spy2.assert_called()
-
-        # check against the known analytic formula
-        expected = np.zeros([4])
-        expected[0] = np.cosh(2 * r1) * np.sinh(2 * r0) + np.cos(phi0 - phi1) * np.cosh(
-            2 * r0
-        ) * np.sinh(2 * r1)
-        expected[1] = -0.5 * np.sin(phi0 - phi1) * np.sinh(2 * r0) * np.sinh(2 * r1)
-        expected[2] = np.cos(phi0 - phi1) * np.cosh(2 * r1) * np.sinh(2 * r0) + np.cosh(
-            2 * r0
-        ) * np.sinh(2 * r1)
-        expected[3] = 0.5 * np.sin(phi0 - phi1) * np.sinh(2 * r0) * np.sinh(2 * r1)
-
-        assert np.allclose(grad_A2, expected, atol=tol, rtol=0)
-
-    def test_multiple_second_order_observables(self, mocker, tol):
-        """Test that the gradient of a circuit with multiple
-        second order observables is correct"""
-
-        dev = qml.device("default.gaussian", wires=2, hbar=hbar)
-        r = [0.4, -0.7, 0.1, 0.2]
-        p = [0.1, 0.2, 0.3, 0.4]
-
-        with qml.tape.QuantumTape() as tape:
-            qml.Squeezing(r[0], p[0], wires=[0])
-            qml.Squeezing(r[1], p[1], wires=[0])
-            qml.Squeezing(r[2], p[2], wires=[1])
-            qml.Squeezing(r[3], p[3], wires=[1])
-            qml.expval(qml.NumberOperator(0))  # second order
-            qml.expval(qml.NumberOperator(1))  # second order
-
-        spy2 = mocker.spy(qml.gradients.parameter_shift_cv, "second_order_param_shift")
-        tapes, fn = param_shift_cv(tape, dev)
-        grad_A2 = fn(dev.batch_execute(tapes))
-        spy2.assert_called()
-
-        # check against the known analytic formula
-
-        def expected_grad(r, p):
-            return np.array(
-                [
-                    np.cosh(2 * r[1]) * np.sinh(2 * r[0])
-                    + np.cos(p[0] - p[1]) * np.cosh(2 * r[0]) * np.sinh(2 * r[1]),
-                    -0.5 * np.sin(p[0] - p[1]) * np.sinh(2 * r[0]) * np.sinh(2 * r[1]),
-                    np.cos(p[0] - p[1]) * np.cosh(2 * r[1]) * np.sinh(2 * r[0])
-                    + np.cosh(2 * r[0]) * np.sinh(2 * r[1]),
-                    0.5 * np.sin(p[0] - p[1]) * np.sinh(2 * r[0]) * np.sinh(2 * r[1]),
-                ]
-            )
-
-        expected = np.zeros([2, 8])
-        expected[0, :4] = expected_grad(r[:2], p[:2])
-        expected[1, 4:] = expected_grad(r[2:], p[2:])
-
-        assert np.allclose(grad_A2, expected, atol=tol, rtol=0)
-
-    @pytest.mark.parametrize("obs", [qml.P, qml.Identity])
-    @pytest.mark.parametrize(
-        "op",
-        [
-            qml.Displacement(0.1, 0.2, wires=0),
-            qml.TwoModeSqueezing(0.1, 0.2, wires=[0, 1]),
-        ],
-    )
-    def test_gradients_gaussian_circuit(self, op, obs, tol):
-        """Tests that the gradients of circuits of gaussian gates match between the
-        finite difference and analytic methods."""
-        tol = 1e-2
-
-        with qml.tape.QuantumTape() as tape:
-            qml.Displacement(0.5, 0, wires=0)
-            qml.apply(op)
-            qml.Beamsplitter(1.3, -2.3, wires=[0, 1])
-            qml.Displacement(-0.5, 0.1, wires=0)
-            qml.Squeezing(0.5, -1.5, wires=0)
-            qml.Rotation(-1.1, wires=0)
-            qml.expval(obs(wires=0))
-
-        dev = qml.device("default.gaussian", wires=2)
-        res = qml.execute([tape], dev, None)
-
-        tape.trainable_params = set(range(2, 2 + op.num_params))
-
-        tapes, fn = qml.gradients.finite_diff(tape)
-        grad_F = fn(dev.batch_execute(tapes))
-
-        tapes, fn = param_shift_cv(tape, dev, force_order2=True)
-        grad_A2 = fn(dev.batch_execute(tapes))
-
-        # check that every parameter is analytic
-        for i in range(op.num_params):
-            assert tape._par_info[2 + i]["grad_method"][0] == "A"
-
-        assert np.allclose(grad_A2, grad_F, atol=tol, rtol=0)
-
-        if obs.ev_order == 1:
-            tapes, fn = param_shift_cv(tape, dev)
-            grad_A = fn(dev.batch_execute(tapes))
-            assert np.allclose(grad_A, grad_F, atol=tol, rtol=0)
-
-    @pytest.mark.parametrize("t", [0, 1])
-    def test_interferometer_unitary(self, t, tol):
-        """An integration test for CV gates that support analytic differentiation
-        if succeeding the gate to be differentiated, but cannot be differentiated
-        themselves (for example, they may be Gaussian but accept no parameters,
-        or may accept a numerical array parameter.).
-
-        This ensures that, assuming their _heisenberg_rep is defined, the quantum
-        gradient analytic method can still be used, and returns the correct result.
-
-        Currently, the only such operation is qml.InterferometerUnitary. In the future,
-        we may consider adding a qml.GaussianTransfom operator.
-        """
-
-        if t == 1:
-            pytest.xfail(
-                "There is a bug in the second order CV parameter-shift rule; "
-                "phase arguments return the incorrect derivative."
-            )
-
-            # Note: this bug currently affects PL core as well:
-            #
-            # dev = qml.device("default.gaussian", wires=2)
-            #
-            # U = np.array([[ 0.51310276+0.81702166j,  0.13649626+0.22487759j],
-            #         [ 0.26300233+0.00556194j, -0.96414101-0.03508489j]])
-            #
-            # @qml.qnode(dev)
-            # def circuit(r, phi):
-            #     qml.Displacement(r, phi, wires=0)
-            #     qml.InterferometerUnitary(U, wires=[0, 1])
-            #     return qml.expval(qml.X(0))
-            #
-            # r = 0.543
-            # phi = 0.
-            #
-            # >>> print(circuit.jacobian([r, phi], options={"force_order2":False}))
-            # [[ 1.02620552 0.14823494]]
-            # >>> print(circuit.jacobian([r, phi], options={"force_order2":True}))
-            # [[ 1.02620552 -0.88728552]]
-
-        U = np.array(
-            [
-                [0.51310276 + 0.81702166j, 0.13649626 + 0.22487759j],
-                [0.26300233 + 0.00556194j, -0.96414101 - 0.03508489j],
-            ],
-            requires_grad=False,
-        )
-
-        with qml.tape.QuantumTape() as tape:
-            qml.Displacement(0.543, 0, wires=0)
-            qml.InterferometerUnitary(U, wires=[0, 1])
-            qml.expval(qml.X(0))
-
-        tape.trainable_params = {t}
-
-        dev = qml.device("default.gaussian", wires=2)
-
-        tapes, fn = qml.gradients.finite_diff(tape)
-        grad_F = fn(dev.batch_execute(tapes))
-
-        tapes, fn = param_shift_cv(tape, dev)
-        grad_A = fn(dev.batch_execute(tapes))
-
-        tapes, fn = param_shift_cv(tape, dev, force_order2=True)
-        grad_A2 = fn(dev.batch_execute(tapes))
-
-        assert tape._par_info[0]["grad_method"] == "A"
-        assert tape._par_info[1]["grad_method"] == "A"
-
-        # the different methods agree
-        assert np.allclose(grad_A, grad_F, atol=tol, rtol=0)
-        assert np.allclose(grad_A2, grad_F, atol=tol, rtol=0)
-
-
-class TestVarianceQuantumGradients:
-    """Tests for the quantum gradients of various gates
-    with variance measurements"""
-
-    def test_first_order_observable(self, tol):
-        """Test variance of a first order CV observable"""
-        dev = qml.device("default.gaussian", wires=1)
-
-        r = 0.543
-        phi = -0.654
-
-        with qml.tape.QuantumTape() as tape:
-            qml.Squeezing(r, 0, wires=0)
-            qml.Rotation(phi, wires=0)
-            qml.var(qml.X(0))
-
-        tape.trainable_params = {0, 2}
-
-        res = qml.execute([tape], dev, None)
-        expected = np.exp(2 * r) * np.sin(phi) ** 2 + np.exp(-2 * r) * np.cos(phi) ** 2
-        assert np.allclose(res, expected, atol=tol, rtol=0)
-
-        # circuit jacobians
-        tapes, fn = qml.gradients.finite_diff(tape)
-        grad_F = fn(dev.batch_execute(tapes))
-
-        tapes, fn = param_shift_cv(tape, dev)
-        grad_A = fn(dev.batch_execute(tapes))
-
-        expected = np.array(
-            [
-                [
-                    2 * np.exp(2 * r) * np.sin(phi) ** 2
-                    - 2 * np.exp(-2 * r) * np.cos(phi) ** 2,
-                    2 * np.sinh(2 * r) * np.sin(2 * phi),
-                ]
-            ]
-        )
-        assert np.allclose(grad_A, expected, atol=tol, rtol=0)
-        assert np.allclose(grad_F, expected, atol=tol, rtol=0)
-
-    def test_second_order_cv(self, tol):
-        """Test variance of a second order CV expectation value"""
-        dev = qml.device("default.gaussian", wires=1)
-
-        n = 0.12
-        a = 0.765
-
-        with qml.tape.QuantumTape() as tape:
-            qml.ThermalState(n, wires=0)
-            qml.Displacement(a, 0, wires=0)
-            qml.var(qml.NumberOperator(0))
-
-        tape.trainable_params = {0, 1}
-
-        res = qml.execute([tape], dev, None)
-        expected = n**2 + n + np.abs(a) ** 2 * (1 + 2 * n)
-        assert np.allclose(res, expected, atol=tol, rtol=0)
-
-        # circuit jacobians
-        tapes, fn = qml.gradients.finite_diff(tape)
-        grad_F = fn(dev.batch_execute(tapes))
-
-        expected = np.array([[2 * a**2 + 2 * n + 1, 2 * a * (2 * n + 1)]])
-        assert np.allclose(grad_F, expected, atol=tol, rtol=0)
-
-    def test_expval_and_variance(self, tol):
-        """Test that the gradient works for a combination of CV expectation
-        values and variances"""
-        dev = qml.device("default.gaussian", wires=3)
-
-        a, b = [0.54, -0.423]
-
-        with qml.tape.QuantumTape() as tape:
-            qml.Displacement(0.5, 0, wires=0)
-            qml.Squeezing(a, 0, wires=0)
-            qml.Squeezing(b, 0, wires=1)
-            qml.Beamsplitter(0.6, -0.3, wires=[0, 1])
-            qml.Squeezing(-0.3, 0, wires=2)
-            qml.Beamsplitter(1.4, 0.5, wires=[1, 2])
-            qml.var(qml.X(0))
-            qml.expval(qml.X(1))
-            qml.var(qml.X(2))
-
-        tape.trainable_params = {2, 4}
-
-        # jacobians must match
-        tapes, fn = qml.gradients.finite_diff(tape)
-        grad_F = fn(dev.batch_execute(tapes))
-
-        tapes, fn = param_shift_cv(tape, dev)
-        grad_A = fn(dev.batch_execute(tapes))
-
-        assert np.allclose(grad_A, grad_F, atol=tol, rtol=0)
-
-    def test_error_analytic_second_order(self):
-        """Test exception raised if attempting to use a second
-        order observable to compute the variance derivative analytically"""
-        dev = qml.device("default.gaussian", wires=1)
-
-        with qml.tape.QuantumTape() as tape:
-            qml.Displacement(1.0, 0, wires=0)
-            qml.var(qml.NumberOperator(0))
-
-        tape.trainable_params = {0}
-
-        with pytest.raises(
-            ValueError, match=r"cannot be used with the parameter\(s\) \{0\}"
-        ):
-            param_shift_cv(tape, dev, fallback_fn=None)
-
-    def test_error_unsupported_grad_recipe(self, monkeypatch):
-        """Test exception raised if attempting to use the second order rule for
-        computing the gradient analytically of an expectation value that
-        contains an operation with more than two terms in the gradient recipe"""
-
-        class DummyOp(qml.operation.CVOperation):
-            num_wires = 1
-            par_domain = "R"
-            grad_method = "A"
-            grad_recipe = ([[1, 1, 1], [1, 1, 1], [1, 1, 1]],)
-
-        dev = qml.device("default.gaussian", wires=1)
-
-        dev.operations.add(DummyOp)
-
-        with qml.tape.QuantumTape() as tape:
-            DummyOp(1, wires=[0])
-            qml.expval(qml.X(0))
-
-        tape._gradient_fn = param_shift_cv
-        tape._par_info[0]["grad_method"] = "A"
-        tape.trainable_params = {0}
-
-        with pytest.raises(
-            NotImplementedError,
-            match=r"analytic gradient for order-2 operators is unsupported",
-        ):
-            param_shift_cv(tape, dev, force_order2=True)
-
-    @pytest.mark.parametrize("obs", [qml.X, qml.NumberOperator])
-    @pytest.mark.parametrize(
-        "op",
-        [qml.Squeezing(0.1, 0.2, wires=0), qml.Beamsplitter(0.1, 0.2, wires=[0, 1])],
-    )
-    def test_gradients_gaussian_circuit(self, op, obs, tol):
-        """Tests that the gradients of circuits of selected gaussian gates match between the
-        finite difference and analytic methods."""
-        tol = 1e-2
-
-        with qml.tape.QuantumTape() as tape:
-            qml.Displacement(0.5, 0, wires=0)
-            qml.apply(op)
-            qml.Beamsplitter(1.3, -2.3, wires=[0, 1])
-            qml.Displacement(-0.5, 0.1, wires=0)
-            qml.Squeezing(0.5, -1.5, wires=0)
-            qml.Rotation(-1.1, wires=0)
-            qml.var(obs(wires=0))
-
-        dev = qml.device("default.gaussian", wires=2)
-        res = qml.execute([tape], dev, None)
-
-        tape.trainable_params = set(range(2, 2 + op.num_params))
-
-        # jacobians must match
-        tapes, fn = qml.gradients.finite_diff(tape)
-        grad_F = fn(dev.batch_execute(tapes))
-
-        tapes, fn = param_shift_cv(tape, dev)
-        grad_A = fn(dev.batch_execute(tapes))
-
-        tapes, fn = param_shift_cv(tape, dev, force_order2=True)
-        grad_A2 = fn(dev.batch_execute(tapes))
-
-        assert np.allclose(grad_A2, grad_F, atol=tol, rtol=0)
-        assert np.allclose(grad_A, grad_F, atol=tol, rtol=0)
-
-        # check that every parameter is analytic
-        if obs != qml.NumberOperator:
-            for i in range(op.num_params):
-                assert tape._par_info[2 + i]["grad_method"][0] == "A"
-
-    def test_squeezed_mean_photon_variance(self, tol):
-        """Test gradient of the photon variance of a displaced thermal state"""
-        dev = qml.device("default.gaussian", wires=1)
-
-        r = 0.12
-        phi = 0.105
-
-        with qml.tape.QuantumTape() as tape:
-            qml.Squeezing(r, 0, wires=0)
-            qml.Rotation(phi, wires=0)
-            qml.var(qml.X(wires=[0]))
-
-        tape.trainable_params = {0, 2}
-        tapes, fn = param_shift_cv(tape, dev)
-        grad = fn(dev.batch_execute(tapes))
-        expected = np.array(
-            [
-                2 * np.exp(2 * r) * np.sin(phi) ** 2
-                - 2 * np.exp(-2 * r) * np.cos(phi) ** 2,
-                2 * np.sinh(2 * r) * np.sin(2 * phi),
-            ]
-        )
-        assert np.allclose(grad, expected, atol=tol, rtol=0)
-
-    def test_displaced_thermal_mean_photon_variance(self, tol):
-        """Test gradient of the photon variance of a displaced thermal state"""
-        dev = qml.device("default.gaussian", wires=1)
-
-        n = 0.12
-        a = 0.105
-
-        with qml.tape.QuantumTape() as tape:
-            qml.ThermalState(n, wires=0)
-            qml.Displacement(a, 0, wires=0)
-            qml.var(qml.TensorN(wires=[0]))
-
-        tape.trainable_params = {0, 1}
-        tapes, fn = param_shift_cv(tape, dev)
-        grad = fn(dev.batch_execute(tapes))
-        expected = np.array([2 * a**2 + 2 * n + 1, 2 * a * (2 * n + 1)])
-        assert np.allclose(grad, expected, atol=tol, rtol=0)
-
-
-class TestParamShiftInterfaces:
-    """Test that the transform is differentiable"""
-
-    @pytest.mark.autograd
-    def test_autograd_gradient(self, tol):
-        """Tests that the output of the parameter-shift CV transform
-        can be differentiated using autograd, yielding second derivatives."""
-        dev = qml.device("default.gaussian", wires=1)
-
-        r = 0.12
-        phi = 0.105
-
-        def cost_fn(x):
-            with qml.tape.QuantumTape() as tape:
-                qml.Squeezing(x[0], 0, wires=0)
-                qml.Rotation(x[1], wires=0)
-                qml.var(qml.X(wires=[0]))
-
-            tapes, fn = param_shift_cv(tape, dev)
-            jac = fn(
-                qml.execute(tapes, dev, param_shift_cv, gradient_kwargs={"dev": dev})
-            )
-            return jac[0, 2]
-
-        params = np.array([r, phi], requires_grad=True)
-        grad = qml.jacobian(cost_fn)(params)
-        expected = np.array(
-            [4 * np.cosh(2 * r) * np.sin(2 * phi), 4 * np.cos(2 * phi) * np.sinh(2 * r)]
-        )
-        assert np.allclose(grad, expected, atol=tol, rtol=0)
-
-    @pytest.mark.tf
-    def test_tf(self, tol):
-        """Tests that the output of the parameter-shift CV transform
-        can be executed using TF"""
-        import tensorflow as tf
-
-        dev = qml.device("default.gaussian", wires=1)
-        params = tf.Variable([0.543, -0.654], dtype=tf.float64)
-
-        with tf.GradientTape() as t:
-            with qml.tape.QuantumTape() as tape:
-                qml.Squeezing(params[0], 0, wires=0)
-                qml.Rotation(params[1], wires=0)
-                qml.var(qml.X(wires=[0]))
-
-            tape.trainable_params = {0, 2}
-            tapes, fn = param_shift_cv(tape, dev)
-            jac = fn(
-                qml.execute(
-                    tapes,
-                    dev,
-                    param_shift_cv,
-                    gradient_kwargs={"dev": dev},
-                    interface="tf",
-                )
-            )
-            res = jac[0, 1]
-
-        r, phi = 1.0 * params
-
-        expected = np.array(
-            [
-                2 * np.exp(2 * r) * np.sin(phi) ** 2
-                - 2 * np.exp(-2 * r) * np.cos(phi) ** 2,
-                2 * np.sinh(2 * r) * np.sin(2 * phi),
-            ]
-        )
-        assert np.allclose(jac, expected, atol=tol, rtol=0)
-
-        grad = t.jacobian(res, params)
-        expected = np.array(
-            [4 * np.cosh(2 * r) * np.sin(2 * phi), 4 * np.cos(2 * phi) * np.sinh(2 * r)]
-        )
-        assert np.allclose(grad, expected, atol=tol, rtol=0)
-
-    @pytest.mark.torch
-    def test_torch(self, tol):
-        """Tests that the output of the parameter-shift CV transform
-        can be executed using Torch."""
-        import torch
-
-        dev = qml.device("default.gaussian", wires=1)
-        params = torch.tensor([0.543, -0.654], dtype=torch.float64, requires_grad=True)
-
-        with qml.tape.QuantumTape() as tape:
-            qml.Squeezing(params[0], 0, wires=0)
-            qml.Rotation(params[1], wires=0)
-            qml.var(qml.X(wires=[0]))
-
-        tape.trainable_params = {0, 2}
-        tapes, fn = qml.gradients.param_shift_cv(tape, dev)
-        jac = fn(
-            qml.execute(
-                tapes,
-                dev,
-                param_shift_cv,
-                gradient_kwargs={"dev": dev},
-                interface="torch",
-            )
-        )
-
-        r, phi = params.detach().numpy()
-
-        expected = np.array(
-            [
-                2 * np.exp(2 * r) * np.sin(phi) ** 2
-                - 2 * np.exp(-2 * r) * np.cos(phi) ** 2,
-                2 * np.sinh(2 * r) * np.sin(2 * phi),
-            ]
-        )
-        assert np.allclose(jac.detach().numpy(), expected, atol=tol, rtol=0)
-
-        cost = jac[0, 1]
-        cost.backward()
-        hess = params.grad
-        expected = np.array(
-            [4 * np.cosh(2 * r) * np.sin(2 * phi), 4 * np.cos(2 * phi) * np.sinh(2 * r)]
-        )
-        assert np.allclose(hess.detach().numpy(), expected, atol=0.1, rtol=0)
-
-    @pytest.mark.jax
-    def test_jax(self, tol):
-        """Tests that the output of the parameter-shift CV transform
-        can be differentiated using JAX, yielding second derivatives."""
-        import jax
-        from jax import numpy as jnp
-        from jax.config import config
-
-        config.update("jax_enable_x64", True)
-
-        dev = qml.device("default.gaussian", wires=2)
-        params = jnp.array([0.543, -0.654])
-
-        def cost_fn(x):
-            with qml.tape.QuantumTape() as tape:
-                qml.Squeezing(params[0], 0, wires=0)
-                qml.Rotation(params[1], wires=0)
-                qml.var(qml.X(wires=[0]))
-
-            tape.trainable_params = {0, 2}
-            tapes, fn = qml.gradients.param_shift_cv(tape, dev)
-            jac = fn(
-                qml.execute(
-                    tapes,
-                    dev,
-                    param_shift_cv,
-                    gradient_kwargs={"dev": dev},
-                    interface="jax",
-                )
-            )
-            return jac
-
-        r, phi = params
-        res = cost_fn(params)
-        expected = np.array(
-            [
-                2 * np.exp(2 * r) * np.sin(phi) ** 2
-                - 2 * np.exp(-2 * r) * np.cos(phi) ** 2,
-                2 * np.sinh(2 * r) * np.sin(2 * phi),
-            ]
-        )
-        assert np.allclose(res, expected, atol=tol, rtol=0)
-
-        pytest.xfail(
-            "The CV Operation methods have not been updated to support autodiff"
-        )
-
-        res = jax.jacobian(cost_fn)(params)
-        expected = np.array(
-            [
-                [
-                    4
-                    * np.exp(-2 * r)
-                    * (np.cos(phi) ** 2 + np.exp(4 * r) * np.sin(phi) ** 2),
-                    4 * np.cosh(2 * r) * np.sin(2 * phi),
-                ],
-                [
-                    4 * np.cosh(2 * r) * np.sin(2 * phi),
-                    4 * np.cos(2 * phi) * np.sinh(2 * r),
-                ],
-            ]
-        )
-        assert np.allclose(res, expected, atol=tol, rtol=0)
+# Copyright 2018-2021 Xanadu Quantum Technologies Inc.
+
+# Licensed under the Apache License, Version 2.0 (the "License");
+# you may not use this file except in compliance with the License.
+# You may obtain a copy of the License at
+
+#     http://www.apache.org/licenses/LICENSE-2.0
+
+# Unless required by applicable law or agreed to in writing, software
+# distributed under the License is distributed on an "AS IS" BASIS,
+# WITHOUT WARRANTIES OR CONDITIONS OF ANY KIND, either express or implied.
+# See the License for the specific language governing permissions and
+# limitations under the License.
+"""Tests for the gradients.parameter_shift_cv module."""
+import pytest
+
+import pennylane as qml
+from pennylane import numpy as np
+from pennylane.gradients import param_shift_cv
+from pennylane.gradients.parameter_shift_cv import (
+    _grad_method,
+    _gradient_analysis_cv,
+    _transform_observable,
+)
+
+
+hbar = 2
+
+
+class TestGradAnalysis:
+    """Tests for parameter gradient methods"""
+
+    def test_non_differentiable(self):
+        """Test that a non-differentiable parameter is
+        correctly marked"""
+
+        with qml.tape.QuantumTape() as tape:
+            qml.FockState(1, wires=0)
+            qml.Displacement(0.543, 0, wires=[1])
+            qml.Beamsplitter(0, 0, wires=[0, 1])
+            qml.expval(qml.X(wires=[0]))
+
+        assert _grad_method(tape, 0) is None
+        assert _grad_method(tape, 1) == "A"
+        assert _grad_method(tape, 2) == "A"
+        assert _grad_method(tape, 3) == "A"
+        assert _grad_method(tape, 4) == "A"
+
+        _gradient_analysis_cv(tape)
+
+        assert tape._par_info[0]["grad_method"] is None
+        assert tape._par_info[1]["grad_method"] == "A"
+        assert tape._par_info[2]["grad_method"] == "A"
+        assert tape._par_info[3]["grad_method"] == "A"
+        assert tape._par_info[4]["grad_method"] == "A"
+
+        _gradient_analysis_cv(tape)
+
+    def test_independent(self):
+        """Test that an independent variable is properly marked
+        as having a zero gradient"""
+
+        with qml.tape.QuantumTape() as tape:
+            qml.Rotation(0.543, wires=[0])
+            qml.Rotation(-0.654, wires=[1])
+            qml.expval(qml.P(0))
+
+        assert _grad_method(tape, 0) == "A"
+        assert _grad_method(tape, 1) == "0"
+
+        _gradient_analysis_cv(tape)
+
+        assert tape._par_info[0]["grad_method"] == "A"
+        assert tape._par_info[1]["grad_method"] == "0"
+
+    def test_finite_diff(self, monkeypatch):
+        """If an op has grad_method=F, this should be respected
+        by the qml.tape.QuantumTape"""
+        monkeypatch.setattr(qml.Rotation, "grad_method", "F")
+
+        with qml.tape.QuantumTape() as tape:
+            qml.Rotation(0.543, wires=[0])
+            qml.Squeezing(0.543, 0, wires=[0])
+            qml.expval(qml.P(0))
+
+        assert _grad_method(tape, 0) == "F"
+        assert _grad_method(tape, 1) == "A"
+        assert _grad_method(tape, 2) == "A"
+
+    def test_non_gaussian_operation(self):
+        """Test that a non-Gaussian operation succeeding
+        a differentiable Gaussian operation results in
+        numeric differentiation."""
+
+        with qml.tape.QuantumTape() as tape:
+            qml.Rotation(1.0, wires=[0])
+            qml.Rotation(1.0, wires=[1])
+            # Non-Gaussian
+            qml.Kerr(1.0, wires=[1])
+            qml.expval(qml.P(0))
+            qml.expval(qml.X(1))
+
+        # First rotation gate has no succeeding non-Gaussian operation
+        assert _grad_method(tape, 0) == "A"
+        # Second rotation gate does no succeeding non-Gaussian operation
+        assert _grad_method(tape, 1) == "F"
+        # Kerr gate does not support the parameter-shift rule
+        assert _grad_method(tape, 2) == "F"
+
+        with qml.tape.QuantumTape() as tape:
+            qml.Rotation(1.0, wires=[0])
+            qml.Rotation(1.0, wires=[1])
+            # entangle the modes
+            qml.Beamsplitter(1.0, 0.0, wires=[0, 1])
+            # Non-Gaussian
+            qml.Kerr(1.0, wires=[1])
+            qml.expval(qml.P(0))
+            qml.expval(qml.X(1))
+
+        # After entangling the modes, the Kerr gate now succeeds
+        # both initial rotations
+        assert _grad_method(tape, 0) == "F"
+        assert _grad_method(tape, 1) == "F"
+        assert _grad_method(tape, 2) == "F"
+
+    def test_probability(self):
+        """Probability is the expectation value of a
+        higher order observable, and thus only supports numerical
+        differentiation"""
+        with qml.tape.QuantumTape() as tape:
+            qml.Rotation(0.543, wires=[0])
+            qml.Squeezing(0.543, 0, wires=[0])
+            qml.probs(wires=0)
+
+        assert _grad_method(tape, 0) == "F"
+        assert _grad_method(tape, 1) == "F"
+        assert _grad_method(tape, 2) == "F"
+
+    def test_variance(self):
+        """If the variance of the observable is first order, then
+        parameter-shift is supported. If the observable is second order,
+        however, only finite-differences is supported."""
+
+        with qml.tape.QuantumTape() as tape:
+            qml.Rotation(1.0, wires=[0])
+            qml.var(qml.P(0))  # first order
+
+        assert _grad_method(tape, 0) == "A"
+
+        with qml.tape.QuantumTape() as tape:
+            qml.Rotation(1.0, wires=[0])
+            qml.var(qml.NumberOperator(0))  # second order
+
+        assert _grad_method(tape, 0) == "F"
+
+        with qml.tape.QuantumTape() as tape:
+            qml.Rotation(1.0, wires=[0])
+            qml.Rotation(1.0, wires=[1])
+            qml.Beamsplitter(0.5, 0.0, wires=[0, 1])
+            qml.var(qml.NumberOperator(0))  # fourth order
+            qml.expval(qml.NumberOperator(1))
+
+        assert _grad_method(tape, 0) == "F"
+        assert _grad_method(tape, 1) == "F"
+        assert _grad_method(tape, 2) == "F"
+        assert _grad_method(tape, 3) == "F"
+
+    def test_second_order_expectation(self):
+        """Test that the expectation of a second-order observable forces
+        the gradient method to use the second-order parameter-shift rule"""
+
+        with qml.tape.QuantumTape() as tape:
+            qml.Rotation(1.0, wires=[0])
+            qml.expval(qml.NumberOperator(0))  # second order
+
+        assert _grad_method(tape, 0) == "A2"
+
+    def test_unknown_op_grad_method(self, monkeypatch):
+        """Test that an exception is raised if an operator has a
+        grad method defined that the CV parameter-shift tape
+        doesn't recognize"""
+        monkeypatch.setattr(qml.Rotation, "grad_method", "B")
+
+        with qml.tape.QuantumTape() as tape:
+            qml.Rotation(1.0, wires=0)
+            qml.expval(qml.X(0))
+
+        with pytest.raises(ValueError, match="unknown gradient method"):
+            _grad_method(tape, 0)
+
+
+class TestTransformObservable:
+    """Tests for the _transform_observable method"""
+
+    def test_incorrect_heisenberg_size(self, monkeypatch):
+        """The number of dimensions of a CV observable Heisenberg representation does
+        not match the ev_order attribute."""
+        monkeypatch.setattr(qml.P, "ev_order", 2)
+
+        with pytest.raises(ValueError, match="Mismatch between the polynomial order"):
+            _transform_observable(qml.P(0), np.identity(3), device_wires=[0])
+
+    def test_higher_order_observable(self, monkeypatch):
+        """An exception should be raised if the observable is higher than 2nd order."""
+        monkeypatch.setattr(qml.P, "ev_order", 3)
+
+        with pytest.raises(NotImplementedError, match="order > 2 not implemented"):
+            _transform_observable(qml.P(0), np.identity(3), device_wires=[0])
+
+    def test_first_order_transform(self, tol):
+        """Test that a first order observable is transformed correctly"""
+        # create a symmetric transformation
+        Z = np.arange(3**2).reshape(3, 3)
+        Z = Z.T + Z
+
+        obs = qml.X(0)
+        res = _transform_observable(obs, Z, device_wires=[0])
+
+        # The Heisenberg representation of the X
+        # operator is simply... X
+        expected = np.array([0, 1, 0]) @ Z
+
+        assert isinstance(res, qml.PolyXP)
+        assert res.wires.labels == (0,)
+        assert np.allclose(res.data[0], expected, atol=tol, rtol=0)
+
+    def test_second_order_transform(self, tol):
+        """Test that a second order observable is transformed correctly"""
+        # create a symmetric transformation
+        Z = np.arange(3**2).reshape(3, 3)
+        Z = Z.T + Z
+
+        obs = qml.NumberOperator(0)
+        res = _transform_observable(obs, Z, device_wires=[0])
+
+        # The Heisenberg representation of the number operator
+        # is (X^2 + P^2) / (2*hbar) - 1/2
+        A = np.array([[-0.5, 0, 0], [0, 0.25, 0], [0, 0, 0.25]])
+        expected = A @ Z + Z @ A
+
+        assert isinstance(res, qml.PolyXP)
+        assert res.wires.labels == (0,)
+        assert np.allclose(res.data[0], expected, atol=tol, rtol=0)
+
+    def test_device_wire_expansion(self, tol):
+        """Test that the transformation works correctly
+        for the case where the transformation applies to more wires
+        than the observable."""
+
+        # create a 3-mode symmetric transformation
+        wires = qml.wires.Wires([0, "a", 2])
+        ndim = 1 + 2 * len(wires)
+
+        Z = np.arange(ndim**2).reshape(ndim, ndim)
+        Z = Z.T + Z
+
+        obs = qml.NumberOperator(0)
+        res = _transform_observable(obs, Z, device_wires=wires)
+
+        # The Heisenberg representation of the number operator
+        # is (X^2 + P^2) / (2*hbar) - 1/2. We use the ordering
+        # I, X0, Xa, X2, P0, Pa, P2.
+        A = np.diag([-0.5, 0.25, 0.25, 0, 0, 0, 0])
+        expected = A @ Z + Z @ A
+
+        assert isinstance(res, qml.PolyXP)
+        assert res.wires == wires
+        assert np.allclose(res.data[0], expected, atol=tol, rtol=0)
+
+
+class TestParameterShiftLogic:
+    """Test for the dispatching logic of the parameter shift method"""
+
+    @pytest.mark.autograd
+    def test_no_trainable_params_qnode_autograd(self):
+        """Test that the correct ouput and warning is generated in the absence of any trainable
+        parameters"""
+
+        dev = qml.device("default.gaussian", wires=2)
+
+        @qml.qnode(dev, interface="autograd")
+        def circuit(weights):
+            qml.Displacement(weights[0], 0.0, wires=[0])
+            qml.Rotation(weights[1], wires=[0])
+            return qml.expval(qml.X(0))
+
+        weights = [0.1, 0.2]
+        with pytest.warns(UserWarning, match="gradient of a QNode with no trainable parameters"):
+            res = qml.gradients.param_shift_cv(circuit)(weights)
+
+        assert res == ()
+
+    @pytest.mark.torch
+    def test_no_trainable_params_qnode_torch(self):
+        """Test that the correct ouput and warning is generated in the absence of any trainable
+        parameters"""
+
+        dev = qml.device("default.gaussian", wires=2)
+
+        @qml.qnode(dev, interface="torch")
+        def circuit(weights):
+            qml.Displacement(weights[0], 0.0, wires=[0])
+            qml.Rotation(weights[1], wires=[0])
+            return qml.expval(qml.X(0))
+
+        weights = [0.1, 0.2]
+        with pytest.warns(UserWarning, match="gradient of a QNode with no trainable parameters"):
+            res = qml.gradients.param_shift_cv(circuit)(weights)
+
+        assert res == ()
+
+    @pytest.mark.tf
+    def test_no_trainable_params_qnode_tf(self):
+        """Test that the correct ouput and warning is generated in the absence of any trainable
+        parameters"""
+
+        dev = qml.device("default.gaussian", wires=2)
+
+        @qml.qnode(dev, interface="tf")
+        def circuit(weights):
+            qml.Displacement(weights[0], 0.0, wires=[0])
+            qml.Rotation(weights[1], wires=[0])
+            return qml.expval(qml.X(0))
+
+        weights = [0.1, 0.2]
+        with pytest.warns(UserWarning, match="gradient of a QNode with no trainable parameters"):
+            res = qml.gradients.param_shift_cv(circuit)(weights)
+
+        assert res == ()
+
+    @pytest.mark.jax
+    def test_no_trainable_params_qnode_jax(self):
+        """Test that the correct ouput and warning is generated in the absence of any trainable
+        parameters"""
+
+        dev = qml.device("default.gaussian", wires=2)
+
+        @qml.qnode(dev, interface="jax")
+        def circuit(weights):
+            qml.Displacement(weights[0], 0.0, wires=[0])
+            qml.Rotation(weights[1], wires=[0])
+            return qml.expval(qml.X(0))
+
+        weights = [0.1, 0.2]
+        with pytest.warns(UserWarning, match="gradient of a QNode with no trainable parameters"):
+            res = qml.gradients.param_shift_cv(circuit)(weights)
+
+        assert res == ()
+
+    def test_no_trainable_params_tape(self):
+        """Test that the correct ouput and warning is generated in the absence of any trainable
+        parameters"""
+        dev = qml.device("default.gaussian", wires=2)
+
+        weights = [0.1, 0.2]
+        with qml.tape.QuantumTape() as tape:
+            qml.Displacement(weights[0], 0.0, wires=[0])
+            qml.Rotation(weights[1], wires=[0])
+            qml.expval(qml.X(0))
+
+        # TODO: remove once #2155 is resolved
+        tape.trainable_params = []
+
+        with pytest.warns(UserWarning, match="gradient of a tape with no trainable parameters"):
+            g_tapes, post_processing = qml.gradients.param_shift_cv(tape, dev)
+        res = post_processing(qml.execute(g_tapes, dev, None))
+
+        assert g_tapes == []
+        assert res.shape == (1, 0)
+
+    def test_all_zero_diff_methods(self):
+        """Test that the transform works correctly when the diff method for every parameter is
+        identified to be 0, and that no tapes were generated."""
+        dev = qml.device("default.gaussian", wires=2)
+
+        @qml.qnode(dev)
+        def circuit(params):
+            qml.Rotation(params[0], wires=0)
+            return qml.expval(qml.X(1))
+
+        params = np.array([0.5, 0.5, 0.5], requires_grad=True)
+
+        result = qml.gradients.param_shift_cv(circuit, dev)(params)
+        assert np.allclose(result, np.zeros((2, 3)), atol=0, rtol=0)
+
+        tapes, _ = qml.gradients.param_shift_cv(circuit.tape, dev)
+        assert tapes == []
+
+    def test_state_non_differentiable_error(self):
+        """Test error raised if attempting to differentiate with
+        respect to a state"""
+        with qml.tape.QuantumTape() as tape:
+            qml.state()
+
+        with pytest.raises(ValueError, match=r"return the state is not supported"):
+            qml.gradients.param_shift_cv(tape, None)
+
+    def test_force_order2(self, mocker):
+        """Test that if the force_order2 keyword argument is provided,
+        the second order parameter shift rule is forced"""
+        spy = mocker.spy(qml.gradients.parameter_shift_cv, "second_order_param_shift")
+
+        dev = qml.device("default.gaussian", wires=1)
+
+        with qml.tape.QuantumTape() as tape:
+            qml.Displacement(1.0, 0.0, wires=[0])
+            qml.Rotation(2.0, wires=[0])
+            qml.expval(qml.X(0))
+
+        tape.trainable_params = {0, 1, 2}
+
+        qml.gradients.param_shift_cv(tape, dev, force_order2=False)
+        spy.assert_not_called()
+
+        qml.gradients.param_shift_cv(tape, dev, force_order2=True)
+        spy.assert_called()
+
+    def test_force_order2_dim_2(self, mocker, monkeypatch):
+        """Test that if the force_order2 keyword argument is provided, the
+        second order parameter shift rule is forced for an observable with
+        2-dimensional parameters"""
+        spy = mocker.spy(qml.gradients.parameter_shift_cv, "second_order_param_shift")
+
+        def _mock_transform_observable(obs, Z, device_wires):
+            """A mock version of the _transform_observable internal function
+            such that an operator ``transformed_obs`` of two-dimensions is
+            returned. This function is created such that when definining ``A =
+            transformed_obs.parameters[0]`` the condition ``len(A.nonzero()[0])
+            == 1 and A.ndim == 2 and A[0, 0] != 0`` is ``True``."""
+            iden = qml.Identity(0)
+            iden.data = [np.array([[1, 0], [0, 0]])]
+            return iden
+
+        monkeypatch.setattr(
+            qml.gradients.parameter_shift_cv,
+            "_transform_observable",
+            _mock_transform_observable,
+        )
+
+        dev = qml.device("default.gaussian", wires=1)
+
+        with qml.tape.QuantumTape() as tape:
+            qml.Displacement(1.0, 0.0, wires=[0])
+            qml.Rotation(2.0, wires=[0])
+            qml.expval(qml.X(0))
+
+        tape.trainable_params = {0, 1, 2}
+
+        qml.gradients.param_shift_cv(tape, dev, force_order2=False)
+        spy.assert_not_called()
+
+        qml.gradients.param_shift_cv(tape, dev, force_order2=True)
+        spy.assert_called()
+
+    def test_no_poly_xp_support(self, mocker, monkeypatch, caplog):
+        """Test that if a device does not support PolyXP
+        and the second-order parameter-shift rule is required,
+        we fallback to finite differences."""
+        spy_second_order = mocker.spy(qml.gradients.parameter_shift_cv, "second_order_param_shift")
+
+        dev = qml.device("default.gaussian", wires=1)
+
+        monkeypatch.delitem(dev._observable_map, "PolyXP")
+
+        with qml.tape.QuantumTape() as tape:
+            qml.Rotation(1.0, wires=[0])
+            qml.expval(qml.NumberOperator(0))
+
+        tape.trainable_params = {0}
+
+        with pytest.warns(UserWarning, match="does not support the PolyXP observable"):
+            qml.gradients.param_shift_cv(tape, dev)
+
+        spy_second_order.assert_not_called()
+
+    def test_no_poly_xp_support_variance(self, mocker, monkeypatch, caplog):
+        """Test that if a device does not support PolyXP
+        and the variance parameter-shift rule is required,
+        we fallback to finite differences."""
+        spy = mocker.spy(qml.gradients.parameter_shift_cv, "var_param_shift")
+        dev = qml.device("default.gaussian", wires=1)
+
+        monkeypatch.delitem(dev._observable_map, "PolyXP")
+
+        with qml.tape.QuantumTape() as tape:
+            qml.Rotation(1.0, wires=[0])
+            qml.var(qml.X(0))
+
+        tape.trainable_params = {0}
+
+        with pytest.warns(UserWarning, match="does not support the PolyXP observable"):
+            qml.gradients.param_shift_cv(tape, dev)
+
+        spy.assert_not_called()
+
+    def test_independent_parameters_analytic(self):
+        """Test the case where expectation values are independent of some parameters. For those
+        parameters, the gradient should be evaluated to zero without executing the device."""
+        dev = qml.device("default.gaussian", wires=2)
+
+        with qml.tape.QuantumTape() as tape:
+            qml.Displacement(1.0, 0.0, wires=[1])
+            qml.Displacement(1.0, 0.0, wires=[0])
+            qml.expval(qml.X(0))
+
+        tape.trainable_params = {0, 2}
+        tapes, fn = qml.gradients.param_shift_cv(tape, dev)
+
+        # We should only be executing the device to differentiate 1 parameter
+        # (first order, so 2 executions)
+        assert len(tapes) == 2
+
+        res = fn(dev.batch_execute(tapes))
+        assert np.allclose(res, [0, 2])
+
+        tape.trainable_params = {0, 2}
+        tapes, fn = qml.gradients.param_shift_cv(tape, dev, force_order2=True)
+
+        # We should only be executing the device to differentiate 1 parameter
+        # (second order, so 0 executions)
+        assert len(tapes) == 0
+
+        res = fn(dev.batch_execute(tapes))
+        assert np.allclose(res, [0, 2])
+
+    def test_all_independent(self):
+        """Test the case where expectation values are independent of all parameters."""
+        dev = qml.device("default.gaussian", wires=2)
+
+        with qml.tape.QuantumTape() as tape:
+            qml.Displacement(1, 0, wires=[1])
+            qml.Displacement(1, 0, wires=[1])
+            qml.expval(qml.X(0))
+
+        tape.trainable_params = {0, 2}
+        tapes, fn = qml.gradients.param_shift_cv(tape, dev)
+        assert len(tapes) == 0
+
+        grad = fn(dev.batch_execute(tapes))
+        assert np.allclose(grad, [0, 0])
+
+
+class TestExpectationQuantumGradients:
+    """Tests for the quantum gradients of various gates
+    with expectation value output"""
+
+    @pytest.mark.parametrize(
+        "gradient_recipes",
+        [None, ([[1 / np.sqrt(2), 1, np.pi / 4], [-1 / np.sqrt(2), 1, -np.pi / 4]],)],
+    )
+    def test_rotation_gradient(self, gradient_recipes, mocker, tol):
+        """Test the gradient of the rotation gate"""
+        dev = qml.device("default.gaussian", wires=2, hbar=hbar)
+
+        alpha = 0.5643
+        theta = 0.23354
+
+        with qml.tape.QuantumTape() as tape:
+            qml.Displacement(alpha, 0.0, wires=[0])
+            qml.Rotation(theta, wires=[0])
+            qml.expval(qml.X(0))
+
+        tape.trainable_params = {2}
+
+        spy2 = mocker.spy(qml.gradients.parameter_shift_cv, "second_order_param_shift")
+
+        tapes, fn = param_shift_cv(tape, dev, gradient_recipes=gradient_recipes)
+        grad_A = fn(dev.batch_execute(tapes))
+        spy2.assert_not_called()
+
+        tapes, fn = param_shift_cv(tape, dev, gradient_recipes=gradient_recipes, force_order2=True)
+        grad_A2 = fn(dev.batch_execute(tapes))
+        spy2.assert_called()
+
+        expected = -hbar * alpha * np.sin(theta)
+        assert np.allclose(grad_A, expected, atol=tol, rtol=0)
+        assert np.allclose(grad_A2, expected, atol=tol, rtol=0)
+
+    def test_beamsplitter_gradient(self, mocker, tol):
+        """Test the gradient of the beamsplitter gate"""
+        dev = qml.device("default.gaussian", wires=2, hbar=hbar)
+
+        alpha = 0.5643
+        theta = 0.23354
+
+        with qml.tape.QuantumTape() as tape:
+            qml.Displacement(alpha, 0.0, wires=[0])
+            qml.Beamsplitter(theta, 0.0, wires=[0, 1])
+            qml.expval(qml.X(0))
+
+        tape.trainable_params = {2}
+
+        spy2 = mocker.spy(qml.gradients.parameter_shift_cv, "second_order_param_shift")
+
+        tapes, fn = param_shift_cv(tape, dev)
+        grad_A = fn(dev.batch_execute(tapes))
+        spy2.assert_not_called()
+
+        tapes, fn = param_shift_cv(tape, dev, force_order2=True)
+        grad_A2 = fn(dev.batch_execute(tapes))
+        spy2.assert_called()
+
+        expected = -hbar * alpha * np.sin(theta)
+        assert np.allclose(grad_A, expected, atol=tol, rtol=0)
+        assert np.allclose(grad_A2, expected, atol=tol, rtol=0)
+
+    def test_displacement_gradient(self, mocker, tol):
+        """Test the gradient of the displacement gate"""
+        dev = qml.device("default.gaussian", wires=2, hbar=hbar)
+
+        r = 0.5643
+        phi = 0.23354
+
+        with qml.tape.QuantumTape() as tape:
+            qml.Displacement(r, phi, wires=[0])
+            qml.expval(qml.X(0))
+
+        tape.trainable_params = {0, 1}
+
+        spy2 = mocker.spy(qml.gradients.parameter_shift_cv, "second_order_param_shift")
+
+        tapes, fn = param_shift_cv(tape, dev)
+        grad_A = fn(dev.batch_execute(tapes))
+        spy2.assert_not_called()
+
+        tapes, fn = param_shift_cv(tape, dev, force_order2=True)
+        grad_A2 = fn(dev.batch_execute(tapes))
+        spy2.assert_called()
+
+        expected = [hbar * np.cos(phi), -hbar * r * np.sin(phi)]
+        assert np.allclose(grad_A, expected, atol=tol, rtol=0)
+        assert np.allclose(grad_A2, expected, atol=tol, rtol=0)
+
+    def test_squeezed_gradient(self, mocker, tol):
+        """Test the gradient of the squeezed gate. We also
+        ensure that the gradient is correct even when an operation
+        with no Heisenberg representation is a descendent."""
+        dev = qml.device("default.gaussian", wires=2, hbar=hbar)
+
+        class Rotation(qml.operation.CVOperation):
+            """Dummy operation that does not support
+            heisenberg representation"""
+
+            num_wires = 1
+            par_domain = "R"
+            grad_method = "A"
+
+        alpha = 0.5643
+        r = 0.23354
+
+        with qml.tape.QuantumTape() as tape:
+            qml.Displacement(alpha, 0.0, wires=[0])
+            qml.Squeezing(r, 0.0, wires=[0])
+
+            # The following two gates have no effect
+            # on the circuit gradient and expectation value
+            qml.Beamsplitter(0.0, 0.0, wires=[0, 1])
+            Rotation(0.543, wires=[1])
+
+            qml.expval(qml.X(0))
+
+        tape.trainable_params = {2}
+
+        spy2 = mocker.spy(qml.gradients.parameter_shift_cv, "second_order_param_shift")
+
+        tapes, fn = param_shift_cv(tape, dev)
+        grad_A = fn(dev.batch_execute(tapes))
+        spy2.assert_not_called()
+
+        tapes, fn = param_shift_cv(tape, dev, force_order2=True)
+        grad_A2 = fn(dev.batch_execute(tapes))
+        spy2.assert_called()
+
+        expected = -np.exp(-r) * hbar * alpha
+        assert np.allclose(grad_A, expected, atol=tol, rtol=0)
+        assert np.allclose(grad_A2, expected, atol=tol, rtol=0)
+
+    def test_squeezed_number_state_gradient(self, mocker, tol):
+        """Test the numerical gradient of the squeeze gate with
+        with number state expectation is correct"""
+        dev = qml.device("default.gaussian", wires=2, hbar=hbar)
+
+        r = 0.23354
+
+        with qml.tape.QuantumTape() as tape:
+            qml.Squeezing(r, 0.0, wires=[0])
+            # the fock state projector is a 'non-Gaussian' observable
+            qml.expval(qml.FockStateProjector(np.array([2, 0]), wires=[0, 1]))
+
+        tape.trainable_params = {0}
+
+        spy = mocker.spy(qml.gradients.parameter_shift_cv, "second_order_param_shift")
+
+        tapes, fn = param_shift_cv(tape, dev)
+        grad = fn(dev.batch_execute(tapes))
+        assert tape._par_info[0]["grad_method"] == "F"
+
+        spy.assert_not_called()
+
+        # (d/dr) |<2|S(r)>|^2 = 0.5 tanh(r)^3 (2 csch(r)^2 - 1) sech(r)
+        expected = 0.5 * np.tanh(r) ** 3 * (2 / (np.sinh(r) ** 2) - 1) / np.cosh(r)
+        assert np.allclose(grad, expected, atol=tol, rtol=0)
+
+    def test_multiple_squeezing_gradient(self, mocker, tol):
+        """Test that the gradient of a circuit with two squeeze
+        gates is correct."""
+        dev = qml.device("default.gaussian", wires=2, hbar=hbar)
+
+        r0, phi0, r1, phi1 = [0.4, -0.3, -0.7, 0.2]
+
+        with qml.tape.QuantumTape() as tape:
+            qml.Squeezing(r0, phi0, wires=[0])
+            qml.Squeezing(r1, phi1, wires=[0])
+            qml.expval(qml.NumberOperator(0))  # second order
+
+        spy2 = mocker.spy(qml.gradients.parameter_shift_cv, "second_order_param_shift")
+        tapes, fn = param_shift_cv(tape, dev, force_order2=True)
+        grad_A2 = fn(dev.batch_execute(tapes))
+        spy2.assert_called()
+
+        # check against the known analytic formula
+        expected = np.zeros([4])
+        expected[0] = np.cosh(2 * r1) * np.sinh(2 * r0) + np.cos(phi0 - phi1) * np.cosh(
+            2 * r0
+        ) * np.sinh(2 * r1)
+        expected[1] = -0.5 * np.sin(phi0 - phi1) * np.sinh(2 * r0) * np.sinh(2 * r1)
+        expected[2] = np.cos(phi0 - phi1) * np.cosh(2 * r1) * np.sinh(2 * r0) + np.cosh(
+            2 * r0
+        ) * np.sinh(2 * r1)
+        expected[3] = 0.5 * np.sin(phi0 - phi1) * np.sinh(2 * r0) * np.sinh(2 * r1)
+
+        assert np.allclose(grad_A2, expected, atol=tol, rtol=0)
+
+    def test_multiple_second_order_observables(self, mocker, tol):
+        """Test that the gradient of a circuit with multiple
+        second order observables is correct"""
+
+        dev = qml.device("default.gaussian", wires=2, hbar=hbar)
+        r = [0.4, -0.7, 0.1, 0.2]
+        p = [0.1, 0.2, 0.3, 0.4]
+
+        with qml.tape.QuantumTape() as tape:
+            qml.Squeezing(r[0], p[0], wires=[0])
+            qml.Squeezing(r[1], p[1], wires=[0])
+            qml.Squeezing(r[2], p[2], wires=[1])
+            qml.Squeezing(r[3], p[3], wires=[1])
+            qml.expval(qml.NumberOperator(0))  # second order
+            qml.expval(qml.NumberOperator(1))  # second order
+
+        spy2 = mocker.spy(qml.gradients.parameter_shift_cv, "second_order_param_shift")
+        tapes, fn = param_shift_cv(tape, dev)
+        grad_A2 = fn(dev.batch_execute(tapes))
+        spy2.assert_called()
+
+        # check against the known analytic formula
+
+        def expected_grad(r, p):
+            return np.array(
+                [
+                    np.cosh(2 * r[1]) * np.sinh(2 * r[0])
+                    + np.cos(p[0] - p[1]) * np.cosh(2 * r[0]) * np.sinh(2 * r[1]),
+                    -0.5 * np.sin(p[0] - p[1]) * np.sinh(2 * r[0]) * np.sinh(2 * r[1]),
+                    np.cos(p[0] - p[1]) * np.cosh(2 * r[1]) * np.sinh(2 * r[0])
+                    + np.cosh(2 * r[0]) * np.sinh(2 * r[1]),
+                    0.5 * np.sin(p[0] - p[1]) * np.sinh(2 * r[0]) * np.sinh(2 * r[1]),
+                ]
+            )
+
+        expected = np.zeros([2, 8])
+        expected[0, :4] = expected_grad(r[:2], p[:2])
+        expected[1, 4:] = expected_grad(r[2:], p[2:])
+
+        assert np.allclose(grad_A2, expected, atol=tol, rtol=0)
+
+    @pytest.mark.parametrize("obs", [qml.P, qml.Identity])
+    @pytest.mark.parametrize(
+        "op",
+        [
+            qml.Displacement(0.1, 0.2, wires=0),
+            qml.TwoModeSqueezing(0.1, 0.2, wires=[0, 1]),
+        ],
+    )
+    def test_gradients_gaussian_circuit(self, op, obs, tol):
+        """Tests that the gradients of circuits of gaussian gates match between the
+        finite difference and analytic methods."""
+        tol = 1e-2
+
+        with qml.tape.QuantumTape() as tape:
+            qml.Displacement(0.5, 0, wires=0)
+            qml.apply(op)
+            qml.Beamsplitter(1.3, -2.3, wires=[0, 1])
+            qml.Displacement(-0.5, 0.1, wires=0)
+            qml.Squeezing(0.5, -1.5, wires=0)
+            qml.Rotation(-1.1, wires=0)
+            qml.expval(obs(wires=0))
+
+        dev = qml.device("default.gaussian", wires=2)
+        res = qml.execute([tape], dev, None)
+
+        tape.trainable_params = set(range(2, 2 + op.num_params))
+
+        tapes, fn = qml.gradients.finite_diff(tape)
+        grad_F = fn(dev.batch_execute(tapes))
+
+        tapes, fn = param_shift_cv(tape, dev, force_order2=True)
+        grad_A2 = fn(dev.batch_execute(tapes))
+
+        # check that every parameter is analytic
+        for i in range(op.num_params):
+            assert tape._par_info[2 + i]["grad_method"][0] == "A"
+
+        assert np.allclose(grad_A2, grad_F, atol=tol, rtol=0)
+
+        if obs.ev_order == 1:
+            tapes, fn = param_shift_cv(tape, dev)
+            grad_A = fn(dev.batch_execute(tapes))
+            assert np.allclose(grad_A, grad_F, atol=tol, rtol=0)
+
+    @pytest.mark.parametrize("t", [0, 1])
+    def test_interferometer_unitary(self, t, tol):
+        """An integration test for CV gates that support analytic differentiation
+        if succeeding the gate to be differentiated, but cannot be differentiated
+        themselves (for example, they may be Gaussian but accept no parameters,
+        or may accept a numerical array parameter.).
+
+        This ensures that, assuming their _heisenberg_rep is defined, the quantum
+        gradient analytic method can still be used, and returns the correct result.
+
+        Currently, the only such operation is qml.InterferometerUnitary. In the future,
+        we may consider adding a qml.GaussianTransfom operator.
+        """
+
+        if t == 1:
+            pytest.xfail(
+                "There is a bug in the second order CV parameter-shift rule; "
+                "phase arguments return the incorrect derivative."
+            )
+
+            # Note: this bug currently affects PL core as well:
+            #
+            # dev = qml.device("default.gaussian", wires=2)
+            #
+            # U = np.array([[ 0.51310276+0.81702166j,  0.13649626+0.22487759j],
+            #         [ 0.26300233+0.00556194j, -0.96414101-0.03508489j]])
+            #
+            # @qml.qnode(dev)
+            # def circuit(r, phi):
+            #     qml.Displacement(r, phi, wires=0)
+            #     qml.InterferometerUnitary(U, wires=[0, 1])
+            #     return qml.expval(qml.X(0))
+            #
+            # r = 0.543
+            # phi = 0.
+            #
+            # >>> print(circuit.jacobian([r, phi], options={"force_order2":False}))
+            # [[ 1.02620552 0.14823494]]
+            # >>> print(circuit.jacobian([r, phi], options={"force_order2":True}))
+            # [[ 1.02620552 -0.88728552]]
+
+        U = np.array(
+            [
+                [0.51310276 + 0.81702166j, 0.13649626 + 0.22487759j],
+                [0.26300233 + 0.00556194j, -0.96414101 - 0.03508489j],
+            ],
+            requires_grad=False,
+        )
+
+        with qml.tape.QuantumTape() as tape:
+            qml.Displacement(0.543, 0, wires=0)
+            qml.InterferometerUnitary(U, wires=[0, 1])
+            qml.expval(qml.X(0))
+
+        tape.trainable_params = {t}
+
+        dev = qml.device("default.gaussian", wires=2)
+
+        tapes, fn = qml.gradients.finite_diff(tape)
+        grad_F = fn(dev.batch_execute(tapes))
+
+        tapes, fn = param_shift_cv(tape, dev)
+        grad_A = fn(dev.batch_execute(tapes))
+
+        tapes, fn = param_shift_cv(tape, dev, force_order2=True)
+        grad_A2 = fn(dev.batch_execute(tapes))
+
+        assert tape._par_info[0]["grad_method"] == "A"
+        assert tape._par_info[1]["grad_method"] == "A"
+
+        # the different methods agree
+        assert np.allclose(grad_A, grad_F, atol=tol, rtol=0)
+        assert np.allclose(grad_A2, grad_F, atol=tol, rtol=0)
+
+
+class TestVarianceQuantumGradients:
+    """Tests for the quantum gradients of various gates
+    with variance measurements"""
+
+    def test_first_order_observable(self, tol):
+        """Test variance of a first order CV observable"""
+        dev = qml.device("default.gaussian", wires=1)
+
+        r = 0.543
+        phi = -0.654
+
+        with qml.tape.QuantumTape() as tape:
+            qml.Squeezing(r, 0, wires=0)
+            qml.Rotation(phi, wires=0)
+            qml.var(qml.X(0))
+
+        tape.trainable_params = {0, 2}
+
+        res = qml.execute([tape], dev, None)
+        expected = np.exp(2 * r) * np.sin(phi) ** 2 + np.exp(-2 * r) * np.cos(phi) ** 2
+        assert np.allclose(res, expected, atol=tol, rtol=0)
+
+        # circuit jacobians
+        tapes, fn = qml.gradients.finite_diff(tape)
+        grad_F = fn(dev.batch_execute(tapes))
+
+        tapes, fn = param_shift_cv(tape, dev)
+        grad_A = fn(dev.batch_execute(tapes))
+
+        expected = np.array(
+            [
+                [
+                    2 * np.exp(2 * r) * np.sin(phi) ** 2 - 2 * np.exp(-2 * r) * np.cos(phi) ** 2,
+                    2 * np.sinh(2 * r) * np.sin(2 * phi),
+                ]
+            ]
+        )
+        assert np.allclose(grad_A, expected, atol=tol, rtol=0)
+        assert np.allclose(grad_F, expected, atol=tol, rtol=0)
+
+    def test_second_order_cv(self, tol):
+        """Test variance of a second order CV expectation value"""
+        dev = qml.device("default.gaussian", wires=1)
+
+        n = 0.12
+        a = 0.765
+
+        with qml.tape.QuantumTape() as tape:
+            qml.ThermalState(n, wires=0)
+            qml.Displacement(a, 0, wires=0)
+            qml.var(qml.NumberOperator(0))
+
+        tape.trainable_params = {0, 1}
+
+        res = qml.execute([tape], dev, None)
+        expected = n**2 + n + np.abs(a) ** 2 * (1 + 2 * n)
+        assert np.allclose(res, expected, atol=tol, rtol=0)
+
+        # circuit jacobians
+        tapes, fn = qml.gradients.finite_diff(tape)
+        grad_F = fn(dev.batch_execute(tapes))
+
+        expected = np.array([[2 * a**2 + 2 * n + 1, 2 * a * (2 * n + 1)]])
+        assert np.allclose(grad_F, expected, atol=tol, rtol=0)
+
+    def test_expval_and_variance(self, tol):
+        """Test that the gradient works for a combination of CV expectation
+        values and variances"""
+        dev = qml.device("default.gaussian", wires=3)
+
+        a, b = [0.54, -0.423]
+
+        with qml.tape.QuantumTape() as tape:
+            qml.Displacement(0.5, 0, wires=0)
+            qml.Squeezing(a, 0, wires=0)
+            qml.Squeezing(b, 0, wires=1)
+            qml.Beamsplitter(0.6, -0.3, wires=[0, 1])
+            qml.Squeezing(-0.3, 0, wires=2)
+            qml.Beamsplitter(1.4, 0.5, wires=[1, 2])
+            qml.var(qml.X(0))
+            qml.expval(qml.X(1))
+            qml.var(qml.X(2))
+
+        tape.trainable_params = {2, 4}
+
+        # jacobians must match
+        tapes, fn = qml.gradients.finite_diff(tape)
+        grad_F = fn(dev.batch_execute(tapes))
+
+        tapes, fn = param_shift_cv(tape, dev)
+        grad_A = fn(dev.batch_execute(tapes))
+
+        assert np.allclose(grad_A, grad_F, atol=tol, rtol=0)
+
+    def test_error_analytic_second_order(self):
+        """Test exception raised if attempting to use a second
+        order observable to compute the variance derivative analytically"""
+        dev = qml.device("default.gaussian", wires=1)
+
+        with qml.tape.QuantumTape() as tape:
+            qml.Displacement(1.0, 0, wires=0)
+            qml.var(qml.NumberOperator(0))
+
+        tape.trainable_params = {0}
+
+        with pytest.raises(ValueError, match=r"cannot be used with the parameter\(s\) \{0\}"):
+            param_shift_cv(tape, dev, fallback_fn=None)
+
+    def test_error_unsupported_grad_recipe(self, monkeypatch):
+        """Test exception raised if attempting to use the second order rule for
+        computing the gradient analytically of an expectation value that
+        contains an operation with more than two terms in the gradient recipe"""
+
+        class DummyOp(qml.operation.CVOperation):
+            num_wires = 1
+            par_domain = "R"
+            grad_method = "A"
+            grad_recipe = ([[1, 1, 1], [1, 1, 1], [1, 1, 1]],)
+
+        dev = qml.device("default.gaussian", wires=1)
+
+        dev.operations.add(DummyOp)
+
+        with qml.tape.QuantumTape() as tape:
+            DummyOp(1, wires=[0])
+            qml.expval(qml.X(0))
+
+        tape._gradient_fn = param_shift_cv
+        tape._par_info[0]["grad_method"] = "A"
+        tape.trainable_params = {0}
+
+        with pytest.raises(
+            NotImplementedError,
+            match=r"analytic gradient for order-2 operators is unsupported",
+        ):
+            param_shift_cv(tape, dev, force_order2=True)
+
+    @pytest.mark.parametrize("obs", [qml.X, qml.NumberOperator])
+    @pytest.mark.parametrize(
+        "op",
+        [qml.Squeezing(0.1, 0.2, wires=0), qml.Beamsplitter(0.1, 0.2, wires=[0, 1])],
+    )
+    def test_gradients_gaussian_circuit(self, op, obs, tol):
+        """Tests that the gradients of circuits of selected gaussian gates match between the
+        finite difference and analytic methods."""
+        tol = 1e-2
+
+        with qml.tape.QuantumTape() as tape:
+            qml.Displacement(0.5, 0, wires=0)
+            qml.apply(op)
+            qml.Beamsplitter(1.3, -2.3, wires=[0, 1])
+            qml.Displacement(-0.5, 0.1, wires=0)
+            qml.Squeezing(0.5, -1.5, wires=0)
+            qml.Rotation(-1.1, wires=0)
+            qml.var(obs(wires=0))
+
+        dev = qml.device("default.gaussian", wires=2)
+        res = qml.execute([tape], dev, None)
+
+        tape.trainable_params = set(range(2, 2 + op.num_params))
+
+        # jacobians must match
+        tapes, fn = qml.gradients.finite_diff(tape)
+        grad_F = fn(dev.batch_execute(tapes))
+
+        tapes, fn = param_shift_cv(tape, dev)
+        grad_A = fn(dev.batch_execute(tapes))
+
+        tapes, fn = param_shift_cv(tape, dev, force_order2=True)
+        grad_A2 = fn(dev.batch_execute(tapes))
+
+        assert np.allclose(grad_A2, grad_F, atol=tol, rtol=0)
+        assert np.allclose(grad_A, grad_F, atol=tol, rtol=0)
+
+        # check that every parameter is analytic
+        if obs != qml.NumberOperator:
+            for i in range(op.num_params):
+                assert tape._par_info[2 + i]["grad_method"][0] == "A"
+
+    def test_squeezed_mean_photon_variance(self, tol):
+        """Test gradient of the photon variance of a displaced thermal state"""
+        dev = qml.device("default.gaussian", wires=1)
+
+        r = 0.12
+        phi = 0.105
+
+        with qml.tape.QuantumTape() as tape:
+            qml.Squeezing(r, 0, wires=0)
+            qml.Rotation(phi, wires=0)
+            qml.var(qml.X(wires=[0]))
+
+        tape.trainable_params = {0, 2}
+        tapes, fn = param_shift_cv(tape, dev)
+        grad = fn(dev.batch_execute(tapes))
+        expected = np.array(
+            [
+                2 * np.exp(2 * r) * np.sin(phi) ** 2 - 2 * np.exp(-2 * r) * np.cos(phi) ** 2,
+                2 * np.sinh(2 * r) * np.sin(2 * phi),
+            ]
+        )
+        assert np.allclose(grad, expected, atol=tol, rtol=0)
+
+    def test_displaced_thermal_mean_photon_variance(self, tol):
+        """Test gradient of the photon variance of a displaced thermal state"""
+        dev = qml.device("default.gaussian", wires=1)
+
+        n = 0.12
+        a = 0.105
+
+        with qml.tape.QuantumTape() as tape:
+            qml.ThermalState(n, wires=0)
+            qml.Displacement(a, 0, wires=0)
+            qml.var(qml.TensorN(wires=[0]))
+
+        tape.trainable_params = {0, 1}
+        tapes, fn = param_shift_cv(tape, dev)
+        grad = fn(dev.batch_execute(tapes))
+        expected = np.array([2 * a**2 + 2 * n + 1, 2 * a * (2 * n + 1)])
+        assert np.allclose(grad, expected, atol=tol, rtol=0)
+
+
+class TestParamShiftInterfaces:
+    """Test that the transform is differentiable"""
+
+    @pytest.mark.autograd
+    def test_autograd_gradient(self, tol):
+        """Tests that the output of the parameter-shift CV transform
+        can be differentiated using autograd, yielding second derivatives."""
+        dev = qml.device("default.gaussian", wires=1)
+
+        r = 0.12
+        phi = 0.105
+
+        def cost_fn(x):
+            with qml.tape.QuantumTape() as tape:
+                qml.Squeezing(x[0], 0, wires=0)
+                qml.Rotation(x[1], wires=0)
+                qml.var(qml.X(wires=[0]))
+
+            tapes, fn = param_shift_cv(tape, dev)
+            jac = fn(qml.execute(tapes, dev, param_shift_cv, gradient_kwargs={"dev": dev}))
+            return jac[0, 2]
+
+        params = np.array([r, phi], requires_grad=True)
+        grad = qml.jacobian(cost_fn)(params)
+        expected = np.array(
+            [4 * np.cosh(2 * r) * np.sin(2 * phi), 4 * np.cos(2 * phi) * np.sinh(2 * r)]
+        )
+        assert np.allclose(grad, expected, atol=tol, rtol=0)
+
+    @pytest.mark.tf
+    def test_tf(self, tol):
+        """Tests that the output of the parameter-shift CV transform
+        can be executed using TF"""
+        import tensorflow as tf
+
+        dev = qml.device("default.gaussian", wires=1)
+        params = tf.Variable([0.543, -0.654], dtype=tf.float64)
+
+        with tf.GradientTape() as t:
+            with qml.tape.QuantumTape() as tape:
+                qml.Squeezing(params[0], 0, wires=0)
+                qml.Rotation(params[1], wires=0)
+                qml.var(qml.X(wires=[0]))
+
+            tape.trainable_params = {0, 2}
+            tapes, fn = param_shift_cv(tape, dev)
+            jac = fn(
+                qml.execute(
+                    tapes,
+                    dev,
+                    param_shift_cv,
+                    gradient_kwargs={"dev": dev},
+                    interface="tf",
+                )
+            )
+            res = jac[0, 1]
+
+        r, phi = 1.0 * params
+
+        expected = np.array(
+            [
+                2 * np.exp(2 * r) * np.sin(phi) ** 2 - 2 * np.exp(-2 * r) * np.cos(phi) ** 2,
+                2 * np.sinh(2 * r) * np.sin(2 * phi),
+            ]
+        )
+        assert np.allclose(jac, expected, atol=tol, rtol=0)
+
+        grad = t.jacobian(res, params)
+        expected = np.array(
+            [4 * np.cosh(2 * r) * np.sin(2 * phi), 4 * np.cos(2 * phi) * np.sinh(2 * r)]
+        )
+        assert np.allclose(grad, expected, atol=tol, rtol=0)
+
+    @pytest.mark.torch
+    def test_torch(self, tol):
+        """Tests that the output of the parameter-shift CV transform
+        can be executed using Torch."""
+        import torch
+
+        dev = qml.device("default.gaussian", wires=1)
+        params = torch.tensor([0.543, -0.654], dtype=torch.float64, requires_grad=True)
+
+        with qml.tape.QuantumTape() as tape:
+            qml.Squeezing(params[0], 0, wires=0)
+            qml.Rotation(params[1], wires=0)
+            qml.var(qml.X(wires=[0]))
+
+        tape.trainable_params = {0, 2}
+        tapes, fn = qml.gradients.param_shift_cv(tape, dev)
+        jac = fn(
+            qml.execute(
+                tapes,
+                dev,
+                param_shift_cv,
+                gradient_kwargs={"dev": dev},
+                interface="torch",
+            )
+        )
+
+        r, phi = params.detach().numpy()
+
+        expected = np.array(
+            [
+                2 * np.exp(2 * r) * np.sin(phi) ** 2 - 2 * np.exp(-2 * r) * np.cos(phi) ** 2,
+                2 * np.sinh(2 * r) * np.sin(2 * phi),
+            ]
+        )
+        assert np.allclose(jac.detach().numpy(), expected, atol=tol, rtol=0)
+
+        cost = jac[0, 1]
+        cost.backward()
+        hess = params.grad
+        expected = np.array(
+            [4 * np.cosh(2 * r) * np.sin(2 * phi), 4 * np.cos(2 * phi) * np.sinh(2 * r)]
+        )
+        assert np.allclose(hess.detach().numpy(), expected, atol=0.1, rtol=0)
+
+    @pytest.mark.jax
+    def test_jax(self, tol):
+        """Tests that the output of the parameter-shift CV transform
+        can be differentiated using JAX, yielding second derivatives."""
+        import jax
+        from jax import numpy as jnp
+        from jax.config import config
+
+        config.update("jax_enable_x64", True)
+
+        dev = qml.device("default.gaussian", wires=2)
+        params = jnp.array([0.543, -0.654])
+
+        def cost_fn(x):
+            with qml.tape.QuantumTape() as tape:
+                qml.Squeezing(params[0], 0, wires=0)
+                qml.Rotation(params[1], wires=0)
+                qml.var(qml.X(wires=[0]))
+
+            tape.trainable_params = {0, 2}
+            tapes, fn = qml.gradients.param_shift_cv(tape, dev)
+            jac = fn(
+                qml.execute(
+                    tapes,
+                    dev,
+                    param_shift_cv,
+                    gradient_kwargs={"dev": dev},
+                    interface="jax",
+                )
+            )
+            return jac
+
+        r, phi = params
+        res = cost_fn(params)
+        expected = np.array(
+            [
+                2 * np.exp(2 * r) * np.sin(phi) ** 2 - 2 * np.exp(-2 * r) * np.cos(phi) ** 2,
+                2 * np.sinh(2 * r) * np.sin(2 * phi),
+            ]
+        )
+        assert np.allclose(res, expected, atol=tol, rtol=0)
+
+        pytest.xfail("The CV Operation methods have not been updated to support autodiff")
+
+        res = jax.jacobian(cost_fn)(params)
+        expected = np.array(
+            [
+                [
+                    4 * np.exp(-2 * r) * (np.cos(phi) ** 2 + np.exp(4 * r) * np.sin(phi) ** 2),
+                    4 * np.cosh(2 * r) * np.sin(2 * phi),
+                ],
+                [
+                    4 * np.cosh(2 * r) * np.sin(2 * phi),
+                    4 * np.cos(2 * phi) * np.sinh(2 * r),
+                ],
+            ]
+        )
+        assert np.allclose(res, expected, atol=tol, rtol=0)