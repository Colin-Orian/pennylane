--- conflicted
+++ resolved
@@ -102,15 +102,9 @@
 
         def op_test(cls):
             "Test the Operation subclass."
-<<<<<<< HEAD
-            log.debug('\tTesting: cls.__name__')
+            log.debug('\tTesting: cls.{}'.format(cls.__name__))
             n = cls.num_params
             w = cls.num_wires
-=======
-            log.debug('\tTesting: cls.{}'.format(cls.__name__))
-            n = cls.n_params
-            w = cls.n_wires
->>>>>>> 50a54db4
             ww = list(range(w))
             # valid pars
             if cls.par_domain == 'A':
