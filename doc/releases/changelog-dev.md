:orphan:

# Release 0.22.0-dev (development release)

<h3>New features since last release</h3>

* A new task-based device, `task.qubit` has been released. This allows offloading of multiple quantum circuits and workflows over all available cores. The following example demonstrates how to create task-based circuit evaluations, submitting them to the available queue:

  ```python 
    import pennylane as qml
    import pennylane.numpy as np
    import tensorflow as tf
    import dask.distributed as dist

    if __name__ == '__main__':
        cluster = dist.LocalCluster(n_workers=4, threads_per_worker=1)
        client = dist.Client(cluster)
        backend = "default.qubit"
        dev = qml.device("task.qubit", wires=6, backend=backend)
        @qml.qnode(dev, cache=False, interface="tf", diff_method="parameter-shift") # caching must be disabled due to proxy interface
        def circuit(x):
            qml.RX(x[0], wires=0)
            qml.RY(x[1], wires=0)
            qml.RZ(x[2], wires=0)
            qml.RZ(x[0], wires=1)
            qml.RX(x[1], wires=1)
            qml.RY(x[2], wires=1)
            return qml.expval(qml.PauliZ(0) @ qml.PauliZ(1))
        weights = tf.Variable(np.random.rand(3))
        def f_submit(weights):
            with tf.GradientTape() as tape:
                # Use the circuit to calculate the loss value
                loss = tf.abs(circuit(weights)-0.5)**2
            return tape.gradient(loss, weights)

    >>> print(qml.taskify(f_submit)(weights))
    tf.Tensor([0.01776833 0.05199685 0.03689981], shape=(3,), dtype=float64)
  ```

  A user can also spawn tasks asynchronously, and gather the final results after completion. For the above example, we will asynchronously submit the execution with different weights, and await on the results:

  ```python
    # Submit 10 separate tasks with the weights scaled, and collect returned futures
    >>> results = [qml.taskify(f_submit, futures=True)(tf.Variable(weights*i)) for i in range(3)]
    >>> print(qml.untaskify(results)())
    [<tf.Tensor: shape=(3,), dtype=float64, numpy=array([0., 0., 0.])>, <tf.Tensor: shape=(3,), dtype=float64, numpy=array([-0.16661672, -0.07170375, -0.00387164])>, <tf.Tensor: shape=(3,), dtype=float64, numpy=array([ 0.94292007, -0.14209482, -0.0072056 ])>]
  ```

* The text based drawer accessed via `qml.draw` has been overhauled. The new drawer has 
  a `decimals` keyword for controlling parameter rounding, a different algorithm for determining positions, 
  deprecation of the `charset` keyword, and minor cosmetic changes.
  [(#2128)](https://github.com/PennyLaneAI/pennylane/pull/2128)

  ```
  @qml.qnode(qml.device('lightning.qubit', wires=2))
  def circuit(a, w):
      qml.Hadamard(0)
      qml.CRX(a, wires=[0, 1])
      qml.Rot(*w, wires=[1])
      qml.CRX(-a, wires=[0, 1])
      return qml.expval(qml.PauliZ(0) @ qml.PauliZ(1))
  ```
  >>> print(qml.draw(circuit, decimals=2)(a=2.3, w=[1.2, 3.2, 0.7]))
  0: ──H─╭C─────────────────────────────╭C─────────┤ ╭<Z@Z>
  1: ────╰RX(2.30)──Rot(1.20,3.20,0.70)─╰RX(-2.30)─┤ ╰<Z@Z>

* Parametric operations now have the `parameter_frequencies`
  method that returns the frequencies with which a parameter
  enters a circuit when using the operation.
  [(#2180)](https://github.com/PennyLaneAI/pennylane/pull/2180)

  The frequencies can be used for circuit analysis, optimization
  via the `RotosolveOptimizer` and differentiation with the
  parameter-shift rule. They assume that the circuit returns
  expectation values or probabilities, for a variance
  measurement the frequencies will differ.

* Continued development of the circuit-cutting compiler:

  A method for converting a quantum tape to a directed multigraph that is amenable
  to graph partitioning algorithms for circuit cutting has been added.
  [(#2107)](https://github.com/PennyLaneAI/pennylane/pull/2107)

  A method to replace `WireCut` nodes in a directed multigraph with `MeasureNode`
  and `PrepareNode` placeholders has been added.
  [(#2124)](https://github.com/PennyLaneAI/pennylane/pull/2124)

  A method has been added that takes a directed multigraph with `MeasureNode` and
  `PrepareNode` placeholders and fragments into subgraphs and a communication graph.
  [(#2153)](https://github.com/PennyLaneAI/pennylane/pull/2153)

  A method has been added that takes a directed multigraph with `MeasureNode`
  and `PrepareNode` placeholder nodes and converts it into a tape.
  [(#2165)](https://github.com/PennyLaneAI/pennylane/pull/2165)

  A differentiable tensor contraction function `contract_tensors` has been
  added.
  [(#2158)](https://github.com/PennyLaneAI/pennylane/pull/2158)

<h3>Improvements</h3>

* Added a new `partition_pauli_group` function to the `grouping` module for
  efficiently measuring the `N`-qubit Pauli group with `3 ** N`
  qubit-wise commuting terms.
  [(#2185)](https://github.com/PennyLaneAI/pennylane/pull/2185)
  
  ```pycon
  >>> qml.grouping.partition_pauli_group(3)
  [['III', 'IIZ', 'IZI', 'IZZ', 'ZII', 'ZIZ', 'ZZI', 'ZZZ'],
   ['IIX', 'IZX', 'ZIX', 'ZZX'],
   ['IIY', 'IZY', 'ZIY', 'ZZY'],
   ['IXI', 'IXZ', 'ZXI', 'ZXZ'],
   ['IXX', 'ZXX'],
   ['IXY', 'ZXY'],
   ['IYI', 'IYZ', 'ZYI', 'ZYZ'],
   ['IYX', 'ZYX'],
   ['IYY', 'ZYY'],
   ['XII', 'XIZ', 'XZI', 'XZZ'],
   ['XIX', 'XZX'],
   ['XIY', 'XZY'],
   ['XXI', 'XXZ'],
   ['XXX'],
   ['XXY'],
   ['XYI', 'XYZ'],
   ['XYX'],
   ['XYY'],
   ['YII', 'YIZ', 'YZI', 'YZZ'],
   ['YIX', 'YZX'],
   ['YIY', 'YZY'],
   ['YXI', 'YXZ'],
   ['YXX'],
   ['YXY'],
   ['YYI', 'YYZ'],
   ['YYX'],
   ['YYY']]
  ```

<h3>Breaking changes</h3>

* The `MultiControlledX` operation now accepts a single `wires` keyword argument for both `control_wires` and `wires`.
  The single `wires` keyword should be all the control wires followed by a single target wire. 
  [(#2121)](https://github.com/PennyLaneAI/pennylane/pull/2121)

<h3>Deprecations</h3>

<h3>Bug fixes</h3>

* Fixes a bug in which passing required arguments into operations as
  keyword arguments would throw an error because the documented call
  signature didn't match the function definition.
  [(#1976)](https://github.com/PennyLaneAI/pennylane/pull/1976)

* The operation `OrbitalRotation` previously was wrongfully registered to satisfy
  the four-term parameter shift rule, it now will be decomposed instead when
  using the parameter-shift rule.
  [(#2180)](https://github.com/PennyLaneAI/pennylane/pull/2180)

<h3>Documentation</h3>

* Fixes the example for using `qml.sample` with `jax.jit`.
  [(#2196)](https://github.com/PennyLaneAI/pennylane/pull/2196)

* The ``pennylane.numpy`` subpackage is now included in the PennyLane
  API documentation.
  [(#2179)](https://github.com/PennyLaneAI/pennylane/pull/2179)

* Improves the documentation of `RotosolveOptimizer` regarding the
  usage of the passed `substep_optimizer` and its keyword arguments.
  [(#2160)](https://github.com/PennyLaneAI/pennylane/pull/2160)

<h3>Operator class refactor</h3>

The Operator class has undergone a major refactor with the following changes:

* The static `compute_decomposition` method defines the decomposition
  of an operator into a product of simpler operators, and the instance method
  `decomposition()` computes this for a given instance. When a custom
  decomposition does not exist, the code now raises a custom `NoDecompositionError`
  instead of `NotImplementedError`.
  [(#2024)](https://github.com/PennyLaneAI/pennylane/pull/2024)

* The `diagonalizing_gates()` representation has been moved to the highest-level
  `Operator` class and is therefore available to all subclasses. A condition
  `qml.operation.defines_diagonalizing_gates` has been added, which can be used
  in tape contexts without queueing.
  [(#1985)](https://github.com/PennyLaneAI/pennylane/pull/1985)

* A static `compute_diagonalizing_gates` method has been added, which is called
  by default in `diagonalizing_gates()`.
  [(#1993)](https://github.com/PennyLaneAI/pennylane/pull/1993)

* A `hyperparameters` attribute was added to the operator class.
  [(#2017)](https://github.com/PennyLaneAI/pennylane/pull/2017)

* The representation of an operator as a matrix has been overhauled.

  The `matrix()` method now accepts a
  `wire_order` argument and calculates the correct numerical representation
  with respect to that ordering.

  ```pycon
  >>> op = qml.RX(0.5, wires="b")
  >>> op.matrix()
  [[0.96891242+0.j         0.        -0.24740396j]
   [0.        -0.24740396j 0.96891242+0.j        ]]
  >>> op.matrix(wire_order=["a", "b"])
  [[0.9689+0.j  0.-0.2474j 0.+0.j         0.+0.j]
   [0.-0.2474j  0.9689+0.j 0.+0.j         0.+0.j]
   [0.+0.j          0.+0.j 0.9689+0.j 0.-0.2474j]
   [0.+0.j          0.+0.j 0.-0.2474j 0.9689+0.j]]
  ```

  The "canonical matrix", which is independent of wires,
  is now defined in the static method `compute_matrix()` instead of `_matrix`.
  By default, this method is assumed to take all parameters and non-trainable
  hyperparameters that define the operation.

  ```pycon
  >>> qml.RX.compute_matrix(0.5)
  [[0.96891242+0.j         0.        -0.24740396j]
   [0.        -0.24740396j 0.96891242+0.j        ]]
  ```

  If no canonical matrix is specified for a gate, `compute_matrix()`
  raises a `NotImplementedError`.

  The new `matrix()` method is now used in the
  `pennylane.transforms.get_qubit_unitary()` transform.
  [(#1996)](https://github.com/PennyLaneAI/pennylane/pull/1996)

* The `string_for_inverse` attribute is removed.
  [(#2021)](https://github.com/PennyLaneAI/pennylane/pull/2021)

* A `terms()` method and a `compute_terms()` static method were added to `Operator`.
  Currently, only the `Hamiltonian` class overwrites `compute_terms` to store
  coefficients and operators. The `Hamiltonian.terms` property hence becomes
  a proper method called by `Hamiltonian.terms()`.

* The generator property has been updated to an instance method,
  `Operator.generator()`. It now returns an instantiated operation,
  representing the generator of the instantiated operator.
  [(#2030)](https://github.com/PennyLaneAI/pennylane/pull/2030)
  [(#2061)](https://github.com/PennyLaneAI/pennylane/pull/2061)

  Various operators have been updated to specify the generator as either
  an `Observable`, `Tensor`, `Hamiltonian`, `SparseHamiltonian`, or `Hermitian`
  operator.

  In addition, a temporary utility function get_generator has been added
  to the utils module, to automate:

  - Extracting the matrix representation
  - Extracting the 'coefficient' if possible (only occurs if the generator is a single Pauli word)
  - Converting a Hamiltonian to a sparse matrix if there are more than 1 Pauli word present.
  - Negating the coefficient/taking the adjoint of the matrix if the operation was inverted

  This utility logic is currently needed because:

  - Extracting the matrix representation is not supported natively on
    Hamiltonians and SparseHamiltonians.
  - By default, calling `op.generator()` does not take into account `op.inverse()`.
  - If the generator is a single Pauli word, it is convenient to have access to
    both the coefficient and the observable separately.

* Decompositions are now defined in `compute_decomposition`, instead of `expand`.
  [(#2053)](https://github.com/PennyLaneAI/pennylane/pull/2053)

* The `expand` method was moved to the main `Operator` class.
  [(#2053)](https://github.com/PennyLaneAI/pennylane/pull/2053)

* A `sparse_matrix` method and a `compute_sparse_matrix` static method were added
    to the `Operator` class. The sparse representation of `SparseHamiltonian`
    is moved to this method, so that its `matrix` method now returns a dense matrix.
    [(#2050)](https://github.com/PennyLaneAI/pennylane/pull/2050)

* The argument `wires` in `heisenberg_obs`, `heisenberg_expand` and `heisenberg_tr`
  was renamed to `wire_order` to be consistent with other matrix representations.
  [(#2051)](https://github.com/PennyLaneAI/pennylane/pull/2051)

* The property `kraus_matrices` has been changed to a method, and `_kraus_matrices` renamed to
  `compute_kraus_matrices`, which is now a static method.
  [(#2055)](https://github.com/PennyLaneAI/pennylane/pull/2055)

* The developer guide on adding templates and the architecture overview were rewritten
  to reflect the past and planned changes of the operator refactor.
  [(#2066)](https://github.com/PennyLaneAI/pennylane/pull/2066)

* Custom errors subclassing ``OperatorPropertyUndefined`` are raised if a representation
  has not been defined. This replaces the ``NotImplementedError`` and allows finer control
  for developers.
  [(#2064)](https://github.com/PennyLaneAI/pennylane/pull/2064)


<h3>Contributors</h3>

This release contains contributions from (in alphabetical order):

<<<<<<< HEAD
Thomas Bromley, Anthony Hayes, Josh Izaac, Christina Lee, Maria Fernanda Morris, Lee J. O'Riordan, Antal Száva,
=======
Thomas Bromley, Anthony Hayes, Josh Izaac, Christina Lee, 
Maria Fernanda Morris, Maria Schuld, Jay Soni, Antal Száva,
>>>>>>> c13cb477
David Wierichs
<|MERGE_RESOLUTION|>--- conflicted
+++ resolved
@@ -295,10 +295,6 @@
 
 This release contains contributions from (in alphabetical order):
 
-<<<<<<< HEAD
-Thomas Bromley, Anthony Hayes, Josh Izaac, Christina Lee, Maria Fernanda Morris, Lee J. O'Riordan, Antal Száva,
-=======
 Thomas Bromley, Anthony Hayes, Josh Izaac, Christina Lee, 
-Maria Fernanda Morris, Maria Schuld, Jay Soni, Antal Száva,
->>>>>>> c13cb477
-David Wierichs
+Maria Fernanda Morris, Lee J. O'Riordan, Maria Schuld, 
+Jay Soni, Antal Száva, David Wierichs