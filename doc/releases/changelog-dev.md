--- conflicted
+++ resolved
@@ -8,14 +8,6 @@
 
 <h3>Breaking changes</h3>
 
-<<<<<<< HEAD
-* The `MultiControlledX` operation now accepts a single `wires` keyword argument for both `control_wires` and `wires`.
-  The single `wires` keyword should be all the control wires followed by a single target wire. 
-  [(#2121)](https://github.com/PennyLaneAI/pennylane/pull/2121)
-  [(#2278)](https://github.com/PennyLaneAI/pennylane/pull/2278)
-
-=======
->>>>>>> 7b755831
 <h3>Deprecations</h3>
 
 <h3>Documentation</h3>
