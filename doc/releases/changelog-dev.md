:orphan:

# Release 0.22.0-dev (development release)

<h3>New features since last release</h3>

<<<<<<< HEAD
* Transform a circuit from quantum tape, quantum function or quantum node to a pairwise
  commutation DAG (directed acyclic graph). The node represents the quantum operations, and the edges represent 
  non commutation.
  [(#1712)](https://github.com/PennyLaneAI/pennylane/pull/1712)
  
  From the following quantum function,
  ```
  def circuit(x, y, z):
      qml.RX(x, wires=0)
      qml.RX(y, wires=0)
      qml.CNOT(wires=[1, 2])
      qml.RY(y, wires=1)
      qml.Hadamard(wires=2)
      qml.CRZ(z, wires=[2, 0])
      qml.RY(-y, wires=1)
      return qml.expval(qml.PauliZ(0))
  ```
  the commutation DAG can be returned by using the following code:
  ```
  get_dag = commutation_dag(circuit)
  theta = np.pi/4
  phi = np.pi/3
  psi = np.pi/2
  dag = get_dag(theta, phi, psi)
  ```
  You can access all nodes by using the get_nodes function in the form of a list (ID, CommutationDAGNode):
  ```
  nodes = dag.get_nodes()
  ```
  You can also access specific nodes CommutationDAGNode by using get_node function. From the CommutationDAGNode
  you can directly access all node attributes.
  ```
  second_node = dag.get_node(2)
  second_operation = second_node.op
  second_node_successors = second_node.successors
  second_node_predecessors = second_node.predecessors
  ```
  
* The text based drawer accessed via `qml.draw` has been overhauled. The new drawer has 
  a `decimals` keyword for controlling parameter rounding, a different algorithm for determining positions, 
  deprecation of the `charset` keyword, and minor cosmetic changes.
=======
* The text based drawer accessed via `qml.draw` has been overhauled.
>>>>>>> f8d72266
  [(#2128)](https://github.com/PennyLaneAI/pennylane/pull/2128)
  [(#2198)](https://github.com/PennyLaneAI/pennylane/pull/2198)

  The new drawer has:

  * a `decimals` keyword for controlling parameter rounding
  * a `show_matrices` keyword for controlling display of matrices
  * a different algorithm for determining positions
  * deprecation of the `charset` keyword
  * additional minor cosmetic changes

  ```
  @qml.qnode(qml.device('lightning.qubit', wires=2))
  def circuit(a, w):
      qml.Hadamard(0)
      qml.CRX(a, wires=[0, 1])
      qml.Rot(*w, wires=[1])
      qml.CRX(-a, wires=[0, 1])
      return qml.expval(qml.PauliZ(0) @ qml.PauliZ(1))
  ```
  >>> print(qml.draw(circuit, decimals=2)(a=2.3, w=[1.2, 3.2, 0.7]))
  0: ──H─╭C─────────────────────────────╭C─────────┤ ╭<Z@Z>
  1: ────╰RX(2.30)──Rot(1.20,3.20,0.70)─╰RX(-2.30)─┤ ╰<Z@Z>

* Parametric operations now have the `parameter_frequencies`
  method that returns the frequencies with which a parameter
  enters a circuit. In addition, the general parameter-shift
  rule is now automatically used by `qml.gradients.param_shift`.
  [(#2180)](https://github.com/PennyLaneAI/pennylane/pull/2180)
  [(#2182)](https://github.com/PennyLaneAI/pennylane/pull/2182)

  The frequencies can be used for circuit analysis, optimization
  via the `RotosolveOptimizer` and differentiation with the
  parameter-shift rule. They assume that the circuit returns
  expectation values or probabilities, for a variance
  measurement the frequencies will differ.

  By default, the frequencies will be obtained from the
  `generator` property (if it is defined).

  When using `qml.gradients.param_shift`, the parameter frequencies
  are used to obtain the shift rule for the operation.

  For operations that are registered to have an analytic gradient
  method but that do not provide parameter frequencies, the
  `grad_recipe` of the operation will be used for differentiation
  instead. If there is no `grad_recipe`, the standard two-term shift
  rule will be used.

  See [Vidal and Theis (2018)](https://arxiv.org/abs/1812.06323)
  and [Wierichs et al. (2021)](https://arxiv.org/abs/2107.12390)
  for theoretical background information on the general
  parameter-shift rule.

* Continued development of the circuit-cutting compiler:

  A method for converting a quantum tape to a directed multigraph that is amenable
  to graph partitioning algorithms for circuit cutting has been added.
  [(#2107)](https://github.com/PennyLaneAI/pennylane/pull/2107)

  A method to replace `WireCut` nodes in a directed multigraph with `MeasureNode`
  and `PrepareNode` placeholders has been added.
  [(#2124)](https://github.com/PennyLaneAI/pennylane/pull/2124)

  A method has been added that takes a directed multigraph with `MeasureNode` and
  `PrepareNode` placeholders and fragments into subgraphs and a communication graph.
  [(#2153)](https://github.com/PennyLaneAI/pennylane/pull/2153)

  A method has been added that takes a directed multigraph with `MeasureNode`
  and `PrepareNode` placeholder nodes and converts it into a tape.
  [(#2165)](https://github.com/PennyLaneAI/pennylane/pull/2165)

  A differentiable tensor contraction function `contract_tensors` has been
  added.
  [(#2158)](https://github.com/PennyLaneAI/pennylane/pull/2158)
  
  A method has been added that expands a quantum tape over `MeasureNode` and `PrepareNode`
  configurations.
  [(#2169)](https://github.com/PennyLaneAI/pennylane/pull/2169)

  The postprocessing function for the `cut_circuit` transform has been added.
  [(#2192)](https://github.com/PennyLaneAI/pennylane/pull/2192)

  The `cut_circuit` transform has been added.
  [(#2216)](https://github.com/PennyLaneAI/pennylane/pull/2216)

  A class `CutStrategy` which acts as an interface and coordinates device/user
  constraints with circuit execution requirements to come up with the best sets
  of graph partitioning parameters.
  [(#2168)](https://github.com/PennyLaneAI/pennylane/pull/2168)

  A suite of integration tests has been added.
  [(#2231)](https://github.com/PennyLaneAI/pennylane/pull/2231)
  [(#2234)](https://github.com/PennyLaneAI/pennylane/pull/2234)

<h3>Improvements</h3>

* The `gradients` module has been streamlined and special-purpose functions
  moved closer to their use cases. This does not change the behaviour for
  users in any way.
  [(#2200)](https://github.com/PennyLaneAI/pennylane/pull/2200)

* Added a new `partition_pauli_group` function to the `grouping` module for
  efficiently measuring the `N`-qubit Pauli group with `3 ** N`
  qubit-wise commuting terms.
  [(#2185)](https://github.com/PennyLaneAI/pennylane/pull/2185)
  
  ```pycon
  >>> qml.grouping.partition_pauli_group(3)
  [['III', 'IIZ', 'IZI', 'IZZ', 'ZII', 'ZIZ', 'ZZI', 'ZZZ'],
   ['IIX', 'IZX', 'ZIX', 'ZZX'],
   ['IIY', 'IZY', 'ZIY', 'ZZY'],
   ['IXI', 'IXZ', 'ZXI', 'ZXZ'],
   ['IXX', 'ZXX'],
   ['IXY', 'ZXY'],
   ['IYI', 'IYZ', 'ZYI', 'ZYZ'],
   ['IYX', 'ZYX'],
   ['IYY', 'ZYY'],
   ['XII', 'XIZ', 'XZI', 'XZZ'],
   ['XIX', 'XZX'],
   ['XIY', 'XZY'],
   ['XXI', 'XXZ'],
   ['XXX'],
   ['XXY'],
   ['XYI', 'XYZ'],
   ['XYX'],
   ['XYY'],
   ['YII', 'YIZ', 'YZI', 'YZZ'],
   ['YIX', 'YZX'],
   ['YIY', 'YZY'],
   ['YXI', 'YXZ'],
   ['YXX'],
   ['YXY'],
   ['YYI', 'YYZ'],
   ['YYX'],
   ['YYY']]
  ```

<h3>Breaking changes</h3>

* The `MultiControlledX` operation now accepts a single `wires` keyword argument for both `control_wires` and `wires`.
  The single `wires` keyword should be all the control wires followed by a single target wire. 
  [(#2121)](https://github.com/PennyLaneAI/pennylane/pull/2121)

<h3>Deprecations</h3>

* A deprecation warning has been added to the `qml.finite_diff()` method.
  [#2212](https://github.com/PennyLaneAI/pennylane/pull/2212)

<h3>Bug fixes</h3>

* The ``qml.ctrl`` transform now works correctly with gradient transforms
  such as the parameter-shift rule.
  [(#2238)](https://github.com/PennyLaneAI/pennylane/pull/2238)

* Fixes a bug in which passing required arguments into operations as
  keyword arguments would throw an error because the documented call
  signature didn't match the function definition.
  [(#1976)](https://github.com/PennyLaneAI/pennylane/pull/1976)

* The operation `OrbitalRotation` previously was wrongfully registered to satisfy
  the four-term parameter shift rule, it now will be decomposed instead when
  using the parameter-shift rule.
  [(#2180)](https://github.com/PennyLaneAI/pennylane/pull/2180)

<h3>Documentation</h3>

* Fixes the example for `qml.QFT`.
  [(#2232)](https://github.com/PennyLaneAI/pennylane/pull/2232)

* Fixes the example for using `qml.sample` with `jax.jit`.
  [(#2196)](https://github.com/PennyLaneAI/pennylane/pull/2196)

* The ``pennylane.numpy`` subpackage is now included in the PennyLane
  API documentation.
  [(#2179)](https://github.com/PennyLaneAI/pennylane/pull/2179)

* Improves the documentation of `RotosolveOptimizer` regarding the
  usage of the passed `substep_optimizer` and its keyword arguments.
  [(#2160)](https://github.com/PennyLaneAI/pennylane/pull/2160)

<h3>Operator class refactor</h3>

The Operator class has undergone a major refactor with the following changes:

* The static `compute_decomposition` method defines the decomposition
  of an operator into a product of simpler operators, and the instance method
  `decomposition()` computes this for a given instance. When a custom
  decomposition does not exist, the code now raises a custom `NoDecompositionError`
  instead of `NotImplementedError`.
  [(#2024)](https://github.com/PennyLaneAI/pennylane/pull/2024)

* The `diagonalizing_gates()` representation has been moved to the highest-level
  `Operator` class and is therefore available to all subclasses. A condition
  `qml.operation.defines_diagonalizing_gates` has been added, which can be used
  in tape contexts without queueing.
  [(#1985)](https://github.com/PennyLaneAI/pennylane/pull/1985)

* A static `compute_diagonalizing_gates` method has been added, which is called
  by default in `diagonalizing_gates()`.
  [(#1993)](https://github.com/PennyLaneAI/pennylane/pull/1993)

* A `hyperparameters` attribute was added to the operator class.
  [(#2017)](https://github.com/PennyLaneAI/pennylane/pull/2017)

* The representation of an operator as a matrix has been overhauled.

  The `matrix()` method now accepts a
  `wire_order` argument and calculates the correct numerical representation
  with respect to that ordering.

  ```pycon
  >>> op = qml.RX(0.5, wires="b")
  >>> op.matrix()
  [[0.96891242+0.j         0.        -0.24740396j]
   [0.        -0.24740396j 0.96891242+0.j        ]]
  >>> op.matrix(wire_order=["a", "b"])
  [[0.9689+0.j  0.-0.2474j 0.+0.j         0.+0.j]
   [0.-0.2474j  0.9689+0.j 0.+0.j         0.+0.j]
   [0.+0.j          0.+0.j 0.9689+0.j 0.-0.2474j]
   [0.+0.j          0.+0.j 0.-0.2474j 0.9689+0.j]]
  ```

  The "canonical matrix", which is independent of wires,
  is now defined in the static method `compute_matrix()` instead of `_matrix`.
  By default, this method is assumed to take all parameters and non-trainable
  hyperparameters that define the operation.

  ```pycon
  >>> qml.RX.compute_matrix(0.5)
  [[0.96891242+0.j         0.        -0.24740396j]
   [0.        -0.24740396j 0.96891242+0.j        ]]
  ```

  If no canonical matrix is specified for a gate, `compute_matrix()`
  raises a `NotImplementedError`.

  The new `matrix()` method is now used in the
  `pennylane.transforms.get_qubit_unitary()` transform.
  [(#1996)](https://github.com/PennyLaneAI/pennylane/pull/1996)

* The `string_for_inverse` attribute is removed.
  [(#2021)](https://github.com/PennyLaneAI/pennylane/pull/2021)

* A `terms()` method and a `compute_terms()` static method were added to `Operator`.
  Currently, only the `Hamiltonian` class overwrites `compute_terms` to store
  coefficients and operators. The `Hamiltonian.terms` property hence becomes
  a proper method called by `Hamiltonian.terms()`.

* The generator property has been updated to an instance method,
  `Operator.generator()`. It now returns an instantiated operation,
  representing the generator of the instantiated operator.
  [(#2030)](https://github.com/PennyLaneAI/pennylane/pull/2030)
  [(#2061)](https://github.com/PennyLaneAI/pennylane/pull/2061)

  Various operators have been updated to specify the generator as either
  an `Observable`, `Tensor`, `Hamiltonian`, `SparseHamiltonian`, or `Hermitian`
  operator.

  In addition, a temporary utility function get_generator has been added
  to the utils module, to automate:

  - Extracting the matrix representation
  - Extracting the 'coefficient' if possible (only occurs if the generator is a single Pauli word)
  - Converting a Hamiltonian to a sparse matrix if there are more than 1 Pauli word present.
  - Negating the coefficient/taking the adjoint of the matrix if the operation was inverted

  This utility logic is currently needed because:

  - Extracting the matrix representation is not supported natively on
    Hamiltonians and SparseHamiltonians.
  - By default, calling `op.generator()` does not take into account `op.inverse()`.
  - If the generator is a single Pauli word, it is convenient to have access to
    both the coefficient and the observable separately.

* Decompositions are now defined in `compute_decomposition`, instead of `expand`.
  [(#2053)](https://github.com/PennyLaneAI/pennylane/pull/2053)

* The `expand` method was moved to the main `Operator` class.
  [(#2053)](https://github.com/PennyLaneAI/pennylane/pull/2053)

* A `sparse_matrix` method and a `compute_sparse_matrix` static method were added
    to the `Operator` class. The sparse representation of `SparseHamiltonian`
    is moved to this method, so that its `matrix` method now returns a dense matrix.
    [(#2050)](https://github.com/PennyLaneAI/pennylane/pull/2050)

* The argument `wires` in `heisenberg_obs`, `heisenberg_expand` and `heisenberg_tr`
  was renamed to `wire_order` to be consistent with other matrix representations.
  [(#2051)](https://github.com/PennyLaneAI/pennylane/pull/2051)

* The property `kraus_matrices` has been changed to a method, and `_kraus_matrices` renamed to
  `compute_kraus_matrices`, which is now a static method.
  [(#2055)](https://github.com/PennyLaneAI/pennylane/pull/2055)

* The developer guide on adding templates and the architecture overview were rewritten
  to reflect the past and planned changes of the operator refactor.
  [(#2066)](https://github.com/PennyLaneAI/pennylane/pull/2066)

* Custom errors subclassing ``OperatorPropertyUndefined`` are raised if a representation
  has not been defined. This replaces the ``NotImplementedError`` and allows finer control
  for developers.
  [(#2064)](https://github.com/PennyLaneAI/pennylane/pull/2064)

* Moved ``expand()`` from ``Operation`` to ``Operator``.
  [(#2239)](https://github.com/PennyLaneAI/pennylane/pull/2239)

<h3>Contributors</h3>

This release contains contributions from (in alphabetical order):

Thomas Bromley, Anthony Hayes, Josh Izaac, Christina Lee,
Maria Fernanda Morris, Romain Moyard, Zeyue Niu, Maria Schuld, Jay Soni,
Antal Száva, David Wierichs
<|MERGE_RESOLUTION|>--- conflicted
+++ resolved
@@ -4,7 +4,6 @@
 
 <h3>New features since last release</h3>
 
-<<<<<<< HEAD
 * Transform a circuit from quantum tape, quantum function or quantum node to a pairwise
   commutation DAG (directed acyclic graph). The node represents the quantum operations, and the edges represent 
   non commutation.
@@ -46,9 +45,8 @@
 * The text based drawer accessed via `qml.draw` has been overhauled. The new drawer has 
   a `decimals` keyword for controlling parameter rounding, a different algorithm for determining positions, 
   deprecation of the `charset` keyword, and minor cosmetic changes.
-=======
+
 * The text based drawer accessed via `qml.draw` has been overhauled.
->>>>>>> f8d72266
   [(#2128)](https://github.com/PennyLaneAI/pennylane/pull/2128)
   [(#2198)](https://github.com/PennyLaneAI/pennylane/pull/2198)
 
