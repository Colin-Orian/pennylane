:orphan:

# Release 0.24.0-dev (development release)

<h3>New features since last release</h3>

* Boolean mask indexing of the parameter-shift Hessian
  [(#2538)](https://github.com/PennyLaneAI/pennylane/pull/2538)

  The `argnum` keyword argument for `param_shift_hessian` 
  is now allowed to be a twodimensional Boolean `array_like`.
  Only the indicated entries of the Hessian will then be computed.
  A particularly useful example is the computation of the diagonal
  of the Hessian:

  ```python
  dev = qml.device("default.qubit", wires=1)
  with qml.tape.QuantumTape() as tape:
      qml.RX(0.2, wires=0)
      qml.RY(-0.9, wires=0)
      qml.RX(1.1, wires=0)
      qml.expval(qml.PauliZ(0))

  argnum = qml.math.eye(3, dtype=bool)
  ```
  ```pycon
  >>> tapes, fn = qml.gradients.param_shift_hessian(tape, argnum=argnum)
  >>> fn(qml.execute(tapes, dev, None))
  array([[[-0.09928388,  0.        ,  0.        ],
        [ 0.        , -0.27633945,  0.        ],
        [ 0.        ,  0.        , -0.09928388]]])
  ```

* Speed up measuring of commuting Pauli operators
  [(#2425)](https://github.com/PennyLaneAI/pennylane/pull/2425)

  The code that checks for qubit wise commuting (QWC) got a performance boost that is noticable
  when many commuting paulis of the same type are measured.

<h3>Improvements</h3>

* The developer-facing `pow` method has been added to `Operator` with concrete implementations
  for many classes.
  [(#2225)](https://github.com/PennyLaneAI/pennylane/pull/2225)

* Test classes are created in qchem test modules to group the integrals and matrices unittests.
  [(#2545)](https://github.com/PennyLaneAI/pennylane/pull/2545)

* Introduced an `operations_only` argument to the `tape.get_parameters` method.
  [(#2543)](https://github.com/PennyLaneAI/pennylane/pull/2543)

* The `gradients` module now uses faster subroutines and uniform
  formats of gradient rules.
  [(#2452)](https://github.com/XanaduAI/pennylane/pull/2452)

* Wires can be passed as the final argument to an `Operator`, instead of requiring
  the wires to be explicitly specified with keyword `wires`. This functionality already
  existed for `Observable`'s, but now extends to all `Operator`'s.
  [(#2432)](https://github.com/PennyLaneAI/pennylane/pull/2432)

  ```pycon
  >>> qml.S(0)
  S(wires=[0])
  >>> qml.CNOT((0,1))
  CNOT(wires=[0, 1])
  ```
  
* Instead of checking types, objects are processed in `QuantumTape`'s based on a new `_queue_category` property.

<<<<<<< HEAD
  
=======
* Instead of checking types, objects are processed in `QuantumTape`'s based on a new `_queue_category` property.
  This is a temporary fix that will disappear in the future.
  [(#2408)](https://github.com/PennyLaneAI/pennylane/pull/2408)

* The `qml.taper` function can now be used to consistently taper any additional observables such as dipole moment,
  particle number, and spin operators using the symmetries obtained from the Hamiltonian.
  [(#2510)](https://github.com/PennyLaneAI/pennylane/pull/2510)

* The `QNode` class now contains a new method `best_method_str` that returns the best differentiation
  method for a provided device and interface, in human-readable format.
  [(#2533)](https://github.com/PennyLaneAI/pennylane/pull/2533)

>>>>>>> bcd837b1
<h3>Breaking changes</h3>

* The module `qml.gradients.param_shift_hessian` has been renamed to
  `qml.gradients.parameter_shift_hessian` in order to distinguish it from the identically named
  function. Note that the `param_shift_hessian` function is unaffected by this change and can be
  invoked in the same manner as before via the `qml.gradients` module.
  [(#2528)](https://github.com/PennyLaneAI/pennylane/pull/2528)
* The properties `eigval` and `matrix` from the `Operator` class were replaced with the
  methods `eigval()` and `matrix(wire_order=None)`.
  [(#2498)](https://github.com/PennyLaneAI/pennylane/pull/2498)

* `Operator.decomposition()` is now an instance method, and no longer accepts parameters.
  [(#2498)](https://github.com/PennyLaneAI/pennylane/pull/2498)

* Adds tests, adds no-coverage directives, and removes inaccessible logic to improve code coverage.
  [(#2537)](https://github.com/PennyLaneAI/pennylane/pull/2537)

* The base classes `QubitDevice` and `DefaultQubit` now accept data-types for a statevector. This
  enables a derived class (device) in a plugin to choose correct data-types.
  [(#2448)](https://github.com/PennyLaneAI/pennylane/pull/2448)

  ```pycon
  >>> dev = qml.device("default.qubit", wires=4, r_dtype=np.float32, c_dtype=np.complex64)
  >>> dev.R_DTYPE
  <class 'numpy.float32'>
  >>> dev.C_DTYPE
  <class 'numpy.complex64'>
  ```

<h3>Bug fixes</h3>

* Fixed a bug for `diff_method="adjoint"` where incorrect gradients were
  computed for QNodes with parametrized observables (e.g., `qml.Hermitian`).
  [(#2543)](https://github.com/PennyLaneAI/pennylane/pull/2543)

* Fixed a bug where `QNGOptimizer` did not work with operators
  whose generator was a Hamiltonian.
  [(#2524)](https://github.com/PennyLaneAI/pennylane/pull/2524)

* Fixes a bug with the decomposition of `qml.CommutingEvolution`.
  [(#2542)](https://github.com/PennyLaneAI/pennylane/pull/2542)

* Fixed a bug enabling PennyLane to work with the latest version of Autoray.
  [(#2549)](https://github.com/PennyLaneAI/pennylane/pull/2549)

* Fixed a bug which caused different behaviour for `Hamiltonian @ Observable` and `Observable @ Hamiltonian`.
  [(#2570)](https://github.com/PennyLaneAI/pennylane/pull/2570)

* Fixes a bug in `DiagonalQubitUnitary._controlled` where an invalid operation was queued
  instead of the controlled version of the diagonal unitary.
  [(#2525)](https://github.com/PennyLaneAI/pennylane/pull/2525)

<h3>Deprecations</h3>

<h3>Documentation</h3>

* The centralized [Xanadu Sphinx Theme](https://github.com/XanaduAI/xanadu-sphinx-theme)
  is now used to style the Sphinx documentation.
  [(#2450)](https://github.com/PennyLaneAI/pennylane/pull/2450)

* Added a new section in the [Gradients and Training](https://pennylane.readthedocs.io/en/stable/introduction/interfaces.html)
  page that summarizes the supported device configurations and provides justification. Also
  added [code examples](https://pennylane.readthedocs.io/en/stable/introduction/unsupported.html)
  for some selected configurations.
  [(#2540)](https://github.com/PennyLaneAI/pennylane/pull/2540)

<h3>Contributors</h3>

This release contains contributions from (in alphabetical order):

Guillermo Alonso-Linaje, Mikhail Andrenkov, Juan Miguel Arrazola, Utkarsh Azad, Christian Gogolin,
Soran Jahangiri, Edward Jiang, Christina Lee, Chae-Yeun Park, Maria Schuld, Jay Soni<|MERGE_RESOLUTION|>--- conflicted
+++ resolved
@@ -63,13 +63,8 @@
   S(wires=[0])
   >>> qml.CNOT((0,1))
   CNOT(wires=[0, 1])
-  ```
+  ```  
   
-* Instead of checking types, objects are processed in `QuantumTape`'s based on a new `_queue_category` property.
-
-<<<<<<< HEAD
-  
-=======
 * Instead of checking types, objects are processed in `QuantumTape`'s based on a new `_queue_category` property.
   This is a temporary fix that will disappear in the future.
   [(#2408)](https://github.com/PennyLaneAI/pennylane/pull/2408)
@@ -82,7 +77,6 @@
   method for a provided device and interface, in human-readable format.
   [(#2533)](https://github.com/PennyLaneAI/pennylane/pull/2533)
 
->>>>>>> bcd837b1
 <h3>Breaking changes</h3>
 
 * The module `qml.gradients.param_shift_hessian` has been renamed to
