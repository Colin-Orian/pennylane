:orphan:

# Release 0.22.0-dev (development release)

<h3>New features since last release</h3>

* Transform a circuit from quantum tape, quantum function or quantum node to a pairwise
  commutation DAG. The node represents the quantum operations, and the edges represent 
  non commutation.
  [(#1712)](https://github.com/PennyLaneAI/pennylane/pull/1712)
  
  From the following quantum function,
  ```
  def circuit(x, y, z):
      qml.RX(x, wires=0)
      qml.RX(y, wires=0)
      qml.CNOT(wires=[1, 2])
      qml.RY(y, wires=1)
      qml.Hadamard(wires=2)
      qml.CRZ(z, wires=[2, 0])
      qml.RY(-y, wires=1)
      return qml.expval(qml.PauliZ(0))
  ```
  commutation dag can be returned by using the following code:
  ```
  get_dag = commutation_dag(circuit)
  theta = np.pi/4
  phi = np.pi/3
  psi = np.pi/2
  dag = get_dag(theta, phi, psi)
  ```
  You can access all nodes by using the get_nodes function in the form of a list (ID, CommutationDAGNode):
  ```
  nodes = dag.get_nodes()
  ```
  You can also access specific nodes CommutationDAGNode by using get_node function. From the CommutationDAGNode
  you can directly access all node attributes.
  ```
  second_node = dag.get_node(2)
  second_operation = second_node.op
  second_node_successors = second_node.successors
  second_node_predecessors = second_node.predecessors
  ```
  
* The text based drawer accessed via `qml.draw` has been overhauled. The new drawer has 
  a `decimals` keyword for controlling parameter rounding, a different algorithm for determining positions, 
  deprecation of the `charset` keyword, and minor cosmetic changes.
  [(#2128)](https://github.com/PennyLaneAI/pennylane/pull/2128)

  ```
  @qml.qnode(qml.device('lightning.qubit', wires=2))
  def circuit(a, w):
      qml.Hadamard(0)
      qml.CRX(a, wires=[0, 1])
      qml.Rot(*w, wires=[1])
      qml.CRX(-a, wires=[0, 1])
      return qml.expval(qml.PauliZ(0) @ qml.PauliZ(1))
  ```
  >>> print(qml.draw(circuit, decimals=2)(a=2.3, w=[1.2, 3.2, 0.7]))
  0: ──H─╭C─────────────────────────────╭C─────────┤ ╭<Z@Z>
  1: ────╰RX(2.30)──Rot(1.20,3.20,0.70)─╰RX(-2.30)─┤ ╰<Z@Z>

* Parametric operations now have the `parameter_frequencies`
  method that returns the frequencies with which a parameter
  enters a circuit. In addition, the general parameter-shift
  rule is now automatically used by `qml.gradients.param_shift`.
  [(#2180)](https://github.com/PennyLaneAI/pennylane/pull/2180)
  [(#2182)](https://github.com/PennyLaneAI/pennylane/pull/2182)

  The frequencies can be used for circuit analysis, optimization
  via the `RotosolveOptimizer` and differentiation with the
  parameter-shift rule. They assume that the circuit returns
  expectation values or probabilities, for a variance
  measurement the frequencies will differ.

  By default, the frequencies will be obtained from the
  `generator` property (if it is defined).

  When using `qml.gradients.param_shift`, the parameter frequencies
  are used to obtain the shift rule for the operation.

  For operations that are registered to have an analytic gradient
  method but that do not provide parameter frequencies, the
  `grad_recipe` of the operation will be used for differentiation
  instead. If there is no `grad_recipe`, the standard two-term shift
  rule will be used.

  See [Vidal and Theis (2018)](https://arxiv.org/abs/1812.06323)
  and [Wierichs et al. (2021)](https://arxiv.org/abs/2107.12390)
  for theoretical background information on the general
  parameter-shift rule.

* Continued development of the circuit-cutting compiler:

  A method for converting a quantum tape to a directed multigraph that is amenable
  to graph partitioning algorithms for circuit cutting has been added.
  [(#2107)](https://github.com/PennyLaneAI/pennylane/pull/2107)

  A method to replace `WireCut` nodes in a directed multigraph with `MeasureNode`
  and `PrepareNode` placeholders has been added.
  [(#2124)](https://github.com/PennyLaneAI/pennylane/pull/2124)

  A method has been added that takes a directed multigraph with `MeasureNode` and
  `PrepareNode` placeholders and fragments into subgraphs and a communication graph.
  [(#2153)](https://github.com/PennyLaneAI/pennylane/pull/2153)

  A method has been added that takes a directed multigraph with `MeasureNode`
  and `PrepareNode` placeholder nodes and converts it into a tape.
  [(#2165)](https://github.com/PennyLaneAI/pennylane/pull/2165)

  A differentiable tensor contraction function `contract_tensors` has been
  added.
  [(#2158)](https://github.com/PennyLaneAI/pennylane/pull/2158)
  
  A method has been added that expands a quantum tape over `MeasureNode` and `PrepareNode`
  configurations.
  [(#2169)](https://github.com/PennyLaneAI/pennylane/pull/2169)

  The postprocessing function for the `cut_circuit` transform has been added.
  [(#2192)](https://github.com/PennyLaneAI/pennylane/pull/2192)

  A class `CutStrategy` which acts as an interface and coordinates device/user
  constraints with circuit execution requirements to come up with the best sets
  of graph partitioning parameters.
  [(#2168)](https://github.com/PennyLaneAI/pennylane/pull/2168)

<h3>Improvements</h3>

* The `gradients` module has been streamlined and special-purpose functions
  moved closer to their use cases. This does not change the behaviour for
  users in any way.
  [(#2200)](https://github.com/PennyLaneAI/pennylane/pull/2200)

* Added a new `partition_pauli_group` function to the `grouping` module for
  efficiently measuring the `N`-qubit Pauli group with `3 ** N`
  qubit-wise commuting terms.
  [(#2185)](https://github.com/PennyLaneAI/pennylane/pull/2185)
  
  ```pycon
  >>> qml.grouping.partition_pauli_group(3)
  [['III', 'IIZ', 'IZI', 'IZZ', 'ZII', 'ZIZ', 'ZZI', 'ZZZ'],
   ['IIX', 'IZX', 'ZIX', 'ZZX'],
   ['IIY', 'IZY', 'ZIY', 'ZZY'],
   ['IXI', 'IXZ', 'ZXI', 'ZXZ'],
   ['IXX', 'ZXX'],
   ['IXY', 'ZXY'],
   ['IYI', 'IYZ', 'ZYI', 'ZYZ'],
   ['IYX', 'ZYX'],
   ['IYY', 'ZYY'],
   ['XII', 'XIZ', 'XZI', 'XZZ'],
   ['XIX', 'XZX'],
   ['XIY', 'XZY'],
   ['XXI', 'XXZ'],
   ['XXX'],
   ['XXY'],
   ['XYI', 'XYZ'],
   ['XYX'],
   ['XYY'],
   ['YII', 'YIZ', 'YZI', 'YZZ'],
   ['YIX', 'YZX'],
   ['YIY', 'YZY'],
   ['YXI', 'YXZ'],
   ['YXX'],
   ['YXY'],
   ['YYI', 'YYZ'],
   ['YYX'],
   ['YYY']]
  ```

<h3>Breaking changes</h3>

* The `MultiControlledX` operation now accepts a single `wires` keyword argument for both `control_wires` and `wires`.
  The single `wires` keyword should be all the control wires followed by a single target wire. 
  [(#2121)](https://github.com/PennyLaneAI/pennylane/pull/2121)

<h3>Deprecations</h3>

* A deprecation warning has been added to the `qml.finite_diff()` method.
  [#2212](https://github.com/PennyLaneAI/pennylane/pull/2212)

<h3>Bug fixes</h3>

* Fixes a bug in which passing required arguments into operations as
  keyword arguments would throw an error because the documented call
  signature didn't match the function definition.
  [(#1976)](https://github.com/PennyLaneAI/pennylane/pull/1976)

* The operation `OrbitalRotation` previously was wrongfully registered to satisfy
  the four-term parameter shift rule, it now will be decomposed instead when
  using the parameter-shift rule.
  [(#2180)](https://github.com/PennyLaneAI/pennylane/pull/2180)

<h3>Documentation</h3>

* Fixes the example for using `qml.sample` with `jax.jit`.
  [(#2196)](https://github.com/PennyLaneAI/pennylane/pull/2196)

* The ``pennylane.numpy`` subpackage is now included in the PennyLane
  API documentation.
  [(#2179)](https://github.com/PennyLaneAI/pennylane/pull/2179)

* Improves the documentation of `RotosolveOptimizer` regarding the
  usage of the passed `substep_optimizer` and its keyword arguments.
  [(#2160)](https://github.com/PennyLaneAI/pennylane/pull/2160)

<h3>Operator class refactor</h3>

The Operator class has undergone a major refactor with the following changes:

* The static `compute_decomposition` method defines the decomposition
  of an operator into a product of simpler operators, and the instance method
  `decomposition()` computes this for a given instance. When a custom
  decomposition does not exist, the code now raises a custom `NoDecompositionError`
  instead of `NotImplementedError`.
  [(#2024)](https://github.com/PennyLaneAI/pennylane/pull/2024)

* The `diagonalizing_gates()` representation has been moved to the highest-level
  `Operator` class and is therefore available to all subclasses. A condition
  `qml.operation.defines_diagonalizing_gates` has been added, which can be used
  in tape contexts without queueing.
  [(#1985)](https://github.com/PennyLaneAI/pennylane/pull/1985)

* A static `compute_diagonalizing_gates` method has been added, which is called
  by default in `diagonalizing_gates()`.
  [(#1993)](https://github.com/PennyLaneAI/pennylane/pull/1993)

* A `hyperparameters` attribute was added to the operator class.
  [(#2017)](https://github.com/PennyLaneAI/pennylane/pull/2017)

* The representation of an operator as a matrix has been overhauled.

  The `matrix()` method now accepts a
  `wire_order` argument and calculates the correct numerical representation
  with respect to that ordering.

  ```pycon
  >>> op = qml.RX(0.5, wires="b")
  >>> op.matrix()
  [[0.96891242+0.j         0.        -0.24740396j]
   [0.        -0.24740396j 0.96891242+0.j        ]]
  >>> op.matrix(wire_order=["a", "b"])
  [[0.9689+0.j  0.-0.2474j 0.+0.j         0.+0.j]
   [0.-0.2474j  0.9689+0.j 0.+0.j         0.+0.j]
   [0.+0.j          0.+0.j 0.9689+0.j 0.-0.2474j]
   [0.+0.j          0.+0.j 0.-0.2474j 0.9689+0.j]]
  ```

  The "canonical matrix", which is independent of wires,
  is now defined in the static method `compute_matrix()` instead of `_matrix`.
  By default, this method is assumed to take all parameters and non-trainable
  hyperparameters that define the operation.

  ```pycon
  >>> qml.RX.compute_matrix(0.5)
  [[0.96891242+0.j         0.        -0.24740396j]
   [0.        -0.24740396j 0.96891242+0.j        ]]
  ```

  If no canonical matrix is specified for a gate, `compute_matrix()`
  raises a `NotImplementedError`.

  The new `matrix()` method is now used in the
  `pennylane.transforms.get_qubit_unitary()` transform.
  [(#1996)](https://github.com/PennyLaneAI/pennylane/pull/1996)

* The `string_for_inverse` attribute is removed.
  [(#2021)](https://github.com/PennyLaneAI/pennylane/pull/2021)

* A `terms()` method and a `compute_terms()` static method were added to `Operator`.
  Currently, only the `Hamiltonian` class overwrites `compute_terms` to store
  coefficients and operators. The `Hamiltonian.terms` property hence becomes
  a proper method called by `Hamiltonian.terms()`.

* The generator property has been updated to an instance method,
  `Operator.generator()`. It now returns an instantiated operation,
  representing the generator of the instantiated operator.
  [(#2030)](https://github.com/PennyLaneAI/pennylane/pull/2030)
  [(#2061)](https://github.com/PennyLaneAI/pennylane/pull/2061)

  Various operators have been updated to specify the generator as either
  an `Observable`, `Tensor`, `Hamiltonian`, `SparseHamiltonian`, or `Hermitian`
  operator.

  In addition, a temporary utility function get_generator has been added
  to the utils module, to automate:

  - Extracting the matrix representation
  - Extracting the 'coefficient' if possible (only occurs if the generator is a single Pauli word)
  - Converting a Hamiltonian to a sparse matrix if there are more than 1 Pauli word present.
  - Negating the coefficient/taking the adjoint of the matrix if the operation was inverted

  This utility logic is currently needed because:

  - Extracting the matrix representation is not supported natively on
    Hamiltonians and SparseHamiltonians.
  - By default, calling `op.generator()` does not take into account `op.inverse()`.
  - If the generator is a single Pauli word, it is convenient to have access to
    both the coefficient and the observable separately.

* Decompositions are now defined in `compute_decomposition`, instead of `expand`.
  [(#2053)](https://github.com/PennyLaneAI/pennylane/pull/2053)

* The `expand` method was moved to the main `Operator` class.
  [(#2053)](https://github.com/PennyLaneAI/pennylane/pull/2053)

* A `sparse_matrix` method and a `compute_sparse_matrix` static method were added
    to the `Operator` class. The sparse representation of `SparseHamiltonian`
    is moved to this method, so that its `matrix` method now returns a dense matrix.
    [(#2050)](https://github.com/PennyLaneAI/pennylane/pull/2050)

* The argument `wires` in `heisenberg_obs`, `heisenberg_expand` and `heisenberg_tr`
  was renamed to `wire_order` to be consistent with other matrix representations.
  [(#2051)](https://github.com/PennyLaneAI/pennylane/pull/2051)

* The property `kraus_matrices` has been changed to a method, and `_kraus_matrices` renamed to
  `compute_kraus_matrices`, which is now a static method.
  [(#2055)](https://github.com/PennyLaneAI/pennylane/pull/2055)

* The developer guide on adding templates and the architecture overview were rewritten
  to reflect the past and planned changes of the operator refactor.
  [(#2066)](https://github.com/PennyLaneAI/pennylane/pull/2066)

* Custom errors subclassing ``OperatorPropertyUndefined`` are raised if a representation
  has not been defined. This replaces the ``NotImplementedError`` and allows finer control
  for developers.
  [(#2064)](https://github.com/PennyLaneAI/pennylane/pull/2064)


<h3>Contributors</h3>

This release contains contributions from (in alphabetical order):

Thomas Bromley, Anthony Hayes, Josh Izaac, Christina Lee,
<<<<<<< HEAD
Maria Fernanda Morris, Romain Moyard, Maria Schuld, Jay Soni,
Antal Száva, David Wierichs
=======
Maria Fernanda Morris, Zeyue Niu, Maria Schuld, Jay Soni, Antal Száva,
David Wierichs
>>>>>>> 1c0a57c6
<|MERGE_RESOLUTION|>--- conflicted
+++ resolved
@@ -331,10 +331,5 @@
 This release contains contributions from (in alphabetical order):
 
 Thomas Bromley, Anthony Hayes, Josh Izaac, Christina Lee,
-<<<<<<< HEAD
-Maria Fernanda Morris, Romain Moyard, Maria Schuld, Jay Soni,
+Maria Fernanda Morris, Romain Moyard, Zeyue Niu, Maria Schuld, Jay Soni,
 Antal Száva, David Wierichs
-=======
-Maria Fernanda Morris, Zeyue Niu, Maria Schuld, Jay Soni, Antal Száva,
-David Wierichs
->>>>>>> 1c0a57c6
