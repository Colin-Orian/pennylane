:orphan:

# Release 0.24.0-dev (development release)

<h3>New features since last release</h3>

<<<<<<< HEAD
* Quantum information module including: reduced density matrix function `to_density_matrix` for state vectors and 
  density matrices,
  
=======
* A new quantum information module is added. It includes a function for computing the reduced density matrix functions 
  for state vectors and density matrices.
>>>>>>> b2031e53
  [(#2554)](https://github.com/PennyLaneAI/pennylane/pull/2554)
  [(#2569)](https://github.com/PennyLaneAI/pennylane/pull/2569)
  [(#2598)](https://github.com/PennyLaneAI/pennylane/pull/2598)
  
  A `to_density_matrix` function that can handle both state vectors and density matrix, to return a reduced 
  density matrix:
  ```pycon
  >>> x = [1, 0, 1, 0] / np.sqrt(2)
  >>> to_density_matrix(x, indices=[0])
  [[0.5+0.j 0.5+0.j]
   [0.5+0.j 0.5+0.j]]

  >>> to_density_matrix(x, indices=[1])
  [[1.+0.j 0.+0.j]
   [0.+0.j 0.+0.j]]
  
  >>> y = [[0.5, 0, 0.0, 0.5], [0, 0, 0, 0], [0, 0, 0, 0], [0.5, 0, 0, 0.5]]
  >>> to_density_matrix(y, indices=[0])
  [[0.5+0.j 0.0+0.j]
   [0.0+0.j 0.5+0.j]]
  
  >>> import tensorflow as tf
  >>> z = tf.Variable([[1, 0, 0, 0], [0, 0, 0, 0], [0, 0, 0, 0], [0, 0, 0, 0]], dtype=tf.complex128)
  >>> to_density_matrix(z, indices=[1])
  tf.Tensor(
  [[1.+0.j 0.+0.j]
   [0.+0.j 0.+0.j]], shape=(2, 2), dtype=complex128)
  ```
  It also contains a `QNode` transform `density_matrix_transform`, that returns the density matrix from a `QNode` 
  returning `qml.state`:
  ```python3
  dev = qml.device("default.qubit", wires=2)
  @qml.qnode(dev)
  def circuit(x):
      qml.IsingXX(x, wires=[0,1])
      return qml.state()
  ```
  ```pycon
  >>> density_matrix_transform(circuit, wires=[0])(np.pi/2)
  [[0.5+0.j 0.+0.j]
   [0.+0.j 0.5+0.j]]
  ```


* Operators have new attributes `ndim_params` and `batch_size`, and `QuantumTapes` have the new
  attribute `batch_size`.
  - `Operator.ndim_params` contains the expected number of dimensions per parameter of the operator,
  - `Operator.batch_size` contains the size of an additional parameter broadcasting axis, if present,
  - `QuantumTape.batch_size` contains the `batch_size` of its operations (see below).
  [(#2575)](https://github.com/PennyLaneAI/pennylane/pull/2575)

  When providing an operator with the `ndim_params` attribute, it will
  determine whether (and with which `batch_size`) its input parameter(s)
  is/are broadcasted.
  A `QuantumTape` can then infer from its operations whether it is batched.
  For this, all `Operators` in the tape must have the same `batch_size` or `batch_size=None`.
  That is, mixing broadcasted and unbroadcasted `Operators` is allowed, but mixing broadcasted
  `Operators` with differing `batch_size` is not, similar to NumPy broadcasting.

* Boolean mask indexing of the parameter-shift Hessian
  [(#2538)](https://github.com/PennyLaneAI/pennylane/pull/2538)

  The `argnum` keyword argument for `param_shift_hessian`
  is now allowed to be a twodimensional Boolean `array_like`.
  Only the indicated entries of the Hessian will then be computed.
  A particularly useful example is the computation of the diagonal
  of the Hessian:

  ```python
  dev = qml.device("default.qubit", wires=1)
  with qml.tape.QuantumTape() as tape:
      qml.RX(0.2, wires=0)
      qml.RY(-0.9, wires=0)
      qml.RX(1.1, wires=0)
      qml.expval(qml.PauliZ(0))

  argnum = qml.math.eye(3, dtype=bool)
  ```
  ```pycon
  >>> tapes, fn = qml.gradients.param_shift_hessian(tape, argnum=argnum)
  >>> fn(qml.execute(tapes, dev, None))
  array([[[-0.09928388,  0.        ,  0.        ],
        [ 0.        , -0.27633945,  0.        ],
        [ 0.        ,  0.        , -0.09928388]]])
  ```

* Speed up measuring of commuting Pauli operators
  [(#2425)](https://github.com/PennyLaneAI/pennylane/pull/2425)

  The code that checks for qubit wise commuting (QWC) got a performance boost that is noticable
  when many commuting paulis of the same type are measured.

* Added new transform `qml.batch_partial` which behaves similarly to `functools.partial` but supports batching in the unevaluated parameters.
  [(#2585)](https://github.com/PennyLaneAI/pennylane/pull/2585)

  This is useful for executing a circuit with a batch dimension in some of its parameters:

  ```python
  dev = qml.device("default.qubit", wires=1)

  @qml.qnode(dev)
  def circuit(x, y):
     qml.RX(x, wires=0)
     qml.RY(y, wires=0)
     return qml.expval(qml.PauliZ(wires=0))
  ```
  ```pycon
  >>> batched_partial_circuit = qml.batch_partial(circuit, x=np.array(np.pi / 2))
  >>> y = np.array([0.2, 0.3, 0.4])
  >>> batched_partial_circuit(y=y)
  tensor([0.69301172, 0.67552491, 0.65128847], requires_grad=True)
  ```

<h3>Improvements</h3>

* IPython displays the `str` representation of a `Hamiltonian`, rather than the `repr`. This displays
  more information about the object.
  [(#2648)](https://github.com/PennyLaneAI/pennylane/pull/2648)

* The qchem openfermion-dependent tests are localized and collected in `tests.qchem.of_tests`. The
  new module `test_structure` is created to collect the tests of the `qchem.structure` module in
  one place and remove their dependency to openfermion.
  [(#2593)](https://github.com/PennyLaneAI/pennylane/pull/2593)

* The developer-facing `pow` method has been added to `Operator` with concrete implementations
  for many classes.
  [(#2225)](https://github.com/PennyLaneAI/pennylane/pull/2225)

* Test classes are created in qchem test modules to group the integrals and matrices unittests.
  [(#2545)](https://github.com/PennyLaneAI/pennylane/pull/2545)

* Introduced an `operations_only` argument to the `tape.get_parameters` method.
  [(#2543)](https://github.com/PennyLaneAI/pennylane/pull/2543)

* The `gradients` module now uses faster subroutines and uniform
  formats of gradient rules.
  [(#2452)](https://github.com/XanaduAI/pennylane/pull/2452)

* Wires can be passed as the final argument to an `Operator`, instead of requiring
  the wires to be explicitly specified with keyword `wires`. This functionality already
  existed for `Observable`'s, but now extends to all `Operator`'s.
  [(#2432)](https://github.com/PennyLaneAI/pennylane/pull/2432)

  ```pycon
  >>> qml.S(0)
  S(wires=[0])
  >>> qml.CNOT((0,1))
  CNOT(wires=[0, 1])
  ```

* Instead of checking types, objects are processed in `QuantumTape`'s based on a new `_queue_category` property.
  This is a temporary fix that will disappear in the future.
  [(#2408)](https://github.com/PennyLaneAI/pennylane/pull/2408)

* The `qml.taper` function can now be used to consistently taper any additional observables such as dipole moment,
  particle number, and spin operators using the symmetries obtained from the Hamiltonian.
  [(#2510)](https://github.com/PennyLaneAI/pennylane/pull/2510)

* The `QNode` class now contains a new method `best_method_str` that returns the best differentiation
  method for a provided device and interface, in human-readable format.
  [(#2533)](https://github.com/PennyLaneAI/pennylane/pull/2533)

* Using `Operation.inv()` in a queuing environment no longer updates the queue's metadata, but merely updates
  the operation in place.
  [(#2596)](https://github.com/PennyLaneAI/pennylane/pull/2596)

* Sparse Hamiltonians representation has changed from COOrdinate (COO) to Compressed Sparse Row (CSR) format. The CSR representation is more performant for arithmetic operations and matrix vector products. This change decreases the `expval()` calculation time, for `qml.SparseHamiltonian`, specially for large workflows. Also, the CRS format consumes less memory for the `qml.SparseHamiltonian` storage.
[(#2561)](https://github.com/PennyLaneAI/pennylane/pull/2561)

* A new method `safe_update_info` is added to `qml.QueuingContext`. This method is substituted
  for `qml.QueuingContext.update_info` in a variety of places.
  [(#2612)](https://github.com/PennyLaneAI/pennylane/pull/2612)

* `BasisEmbedding` can accept an int as argument instead of a list of bits (optionally). Example: `qml.BasisEmbedding(4, wires = range(4))` is now equivalent to `qml.BasisEmbedding([0,1,0,0], wires = range(4))` (because 4=0b100). 
  [(#2601)](https://github.com/PennyLaneAI/pennylane/pull/2601)

* Introduced a new `is_hermitian` property to determine if an operator can be used in a measurement process.
  [(#2629)](https://github.com/PennyLaneAI/pennylane/pull/2629)
<h3>Breaking changes</h3>

* The `qml.queuing.Queue` class is now removed.
  [(#2599)](https://github.com/PennyLaneAI/pennylane/pull/2599)

* The unused keyword argument `do_queue` for `Operation.adjoint` is now fully removed.
  [(#2583)](https://github.com/PennyLaneAI/pennylane/pull/2583)

* The module `qml.gradients.param_shift_hessian` has been renamed to
  `qml.gradients.parameter_shift_hessian` in order to distinguish it from the identically named
  function. Note that the `param_shift_hessian` function is unaffected by this change and can be
  invoked in the same manner as before via the `qml.gradients` module.
  [(#2528)](https://github.com/PennyLaneAI/pennylane/pull/2528)
* The properties `eigval` and `matrix` from the `Operator` class were replaced with the
  methods `eigval()` and `matrix(wire_order=None)`.
  [(#2498)](https://github.com/PennyLaneAI/pennylane/pull/2498)

* `Operator.decomposition()` is now an instance method, and no longer accepts parameters.
  [(#2498)](https://github.com/PennyLaneAI/pennylane/pull/2498)

* Adds tests, adds no-coverage directives, and removes inaccessible logic to improve code coverage.
  [(#2537)](https://github.com/PennyLaneAI/pennylane/pull/2537)

* The base classes `QubitDevice` and `DefaultQubit` now accept data-types for a statevector. This
  enables a derived class (device) in a plugin to choose correct data-types.
  [(#2448)](https://github.com/PennyLaneAI/pennylane/pull/2448)

  ```pycon
  >>> dev = qml.device("default.qubit", wires=4, r_dtype=np.float32, c_dtype=np.complex64)
  >>> dev.R_DTYPE
  <class 'numpy.float32'>
  >>> dev.C_DTYPE
  <class 'numpy.complex64'>
  ```

<h3>Bug fixes</h3>

* Fixed a bug to make `param_shift_hessian` work with QNodes in which gates marked
  as trainable do not have any impact on the QNode output.
  [(#2584)](https://github.com/PennyLaneAI/pennylane/pull/2584)

* `QNode`'s now can interpret variations on the interface name, like `"tensorflow"` or `"jax-jit"`, when requesting backpropagation. 
  [(#2591)](https://github.com/PennyLaneAI/pennylane/pull/2591)

* Fixed a bug for `diff_method="adjoint"` where incorrect gradients were
  computed for QNodes with parametrized observables (e.g., `qml.Hermitian`).
  [(#2543)](https://github.com/PennyLaneAI/pennylane/pull/2543)

* Fixed a bug where `QNGOptimizer` did not work with operators
  whose generator was a Hamiltonian.
  [(#2524)](https://github.com/PennyLaneAI/pennylane/pull/2524)

* Fixes a bug with the decomposition of `qml.CommutingEvolution`.
  [(#2542)](https://github.com/PennyLaneAI/pennylane/pull/2542)

* Fixed a bug enabling PennyLane to work with the latest version of Autoray.
  [(#2549)](https://github.com/PennyLaneAI/pennylane/pull/2549)

* Fixed a bug which caused different behaviour for `Hamiltonian @ Observable` and `Observable @ Hamiltonian`.
  [(#2570)](https://github.com/PennyLaneAI/pennylane/pull/2570)

* Fixes a bug in `DiagonalQubitUnitary._controlled` where an invalid operation was queued
  instead of the controlled version of the diagonal unitary.
  [(#2525)](https://github.com/PennyLaneAI/pennylane/pull/2525)

<h3>Deprecations</h3>

<h3>Documentation</h3>

* The centralized [Xanadu Sphinx Theme](https://github.com/XanaduAI/xanadu-sphinx-theme)
  is now used to style the Sphinx documentation.
  [(#2450)](https://github.com/PennyLaneAI/pennylane/pull/2450)

* Added a new section in the [Gradients and Training](https://pennylane.readthedocs.io/en/stable/introduction/interfaces.html)
  page that summarizes the supported device configurations and provides justification. Also
  added [code examples](https://pennylane.readthedocs.io/en/stable/introduction/unsupported.html)
  for some selected configurations.
  [(#2540)](https://github.com/PennyLaneAI/pennylane/pull/2540)

<h3>Contributors</h3>

This release contains contributions from (in alphabetical order):

Amintor Dusko, Chae-Yeun Park, Christian Gogolin, Christina Lee, David Wierichs, Edward Jiang, Guillermo Alonso-Linaje,
Jay Soni, Juan Miguel Arrazola, Maria Schuld, Mikhail Andrenkov, Romain Moyard, Soran Jahangiri, Utkarsh Azad
<|MERGE_RESOLUTION|>--- conflicted
+++ resolved
@@ -4,14 +4,9 @@
 
 <h3>New features since last release</h3>
 
-<<<<<<< HEAD
-* Quantum information module including: reduced density matrix function `to_density_matrix` for state vectors and 
-  density matrices,
-  
-=======
 * A new quantum information module is added. It includes a function for computing the reduced density matrix functions 
   for state vectors and density matrices.
->>>>>>> b2031e53
+
   [(#2554)](https://github.com/PennyLaneAI/pennylane/pull/2554)
   [(#2569)](https://github.com/PennyLaneAI/pennylane/pull/2569)
   [(#2598)](https://github.com/PennyLaneAI/pennylane/pull/2598)
