# Release 0.17.0-dev (development release)

<h3>New features since last release</h3>

* Ising YY gate functionality added.
  [(#1358)](https://github.com/PennyLaneAI/pennylane/pull/1358)

<h3>Improvements</h3>

<h3>Breaking changes</h3>

<h3>Bug fixes</h3>

<h3>Documentation</h3>

<h3>Contributors</h3>

This release contains contributions from (in alphabetical order):

Ashish Panigrahi

# Release 0.16.0 (current release)

<h3>New features since last release</h3>

* Added functionality to compute the sparse matrix representation of a `qml.Hamiltonian` object.
  [(#1394)](https://github.com/PennyLaneAI/pennylane/pull/1394)

  Example:

  ```python
  coeffs = [1, -0.45]
  obs = [qml.PauliZ(0) @ qml.PauliZ(1), qml.PauliY(0) @ qml.PauliZ(1)]
  H = qml.Hamiltonian(coeffs, obs)
  H_sparse = sparse_hamiltonian(H)
  ```

  The resulting matrix is a sparse matrix in scipy coordinate list (COO) format:

  ```python
  >>> H_sparse
  <4x4 sparse matrix of type '<class 'numpy.complex128'>'
      with 2 stored elements in COOrdinate format>
  ```

  The sparse matrix can be converted to an array as:

  ```python
  >>> H_sparse.toarray()
  array([[ 1.+0.j  ,  0.+0.j  ,  0.+0.45j,  0.+0.j  ],
         [ 0.+0.j  , -1.+0.j  ,  0.+0.j  ,  0.-0.45j],
         [ 0.-0.45j,  0.+0.j  , -1.+0.j  ,  0.+0.j  ],
         [ 0.+0.j  ,  0.+0.45j,  0.+0.j  ,  1.+0.j  ]])
  ```

* The `specs` QNode transform creates a function that produces the specifications for a circuit
  at given arguments and keywords. Specifications can also be viewed after execution of a QNode or
  tape by accessing their `specs` property.
  [(#1245)](https://github.com/PennyLaneAI/pennylane/pull/1245)

  For example:

  ```python
  dev = qml.device('default.qubit', wires=4)

  @qml.qnode(dev, diff_method='parameter-shift')
  def circuit(x, y):
      qml.RX(x[0], wires=0)
      qml.Toffoli(wires=(0, 1, 2))
      qml.CRY(x[1], wires=(0, 1))
      qml.Rot(x[2], x[3], y, wires=0)
      return qml.expval(qml.PauliZ(0)), qml.expval(qml.PauliX(1))

  x = np.array([0.05, 0.1, 0.2, 0.3], requires_grad=True)
  y = np.array(0.4, requires_grad=False)

  specs_func = qml.specs(circuit)
  info = specs_func(x, y)
  ```

  ```pycon
  >>> info
  {'gate_sizes': defaultdict(int, {1: 2, 3: 1, 2: 1}),
   'gate_types': defaultdict(int, {'RX': 1, 'Toffoli': 1, 'CRY': 1, 'Rot': 1}),
   'num_operations': 4,
   'num_observables': 2,
   'num_diagonalizing_gates': 1,
   'num_used_wires': 3,
   'depth': 4,
   'num_trainable_params': 4,
   'num_parameter_shift_executions': 11,
   'num_device_wires': 4,
   'device_name': 'default.qubit',
   'diff_method': 'parameter-shift'}
  ```

  The tape methods `get_resources` and `get_depth` are superseded by `specs` and will be
  deprecated after one release cycle.

- Math docstrings in class `QubitParamShiftTape` now rendered properly.
  [(#1402)](https://github.com/PennyLaneAI/pennylane/pull/1402)

* Adds the new template `AllSinglesDoubles` to prepare quantum states of molecules
  using the `SingleExcitation` and `DoubleExcitation` operations.
  The new template reduces significantly the number of operations
  and the depth of the quantum circuit with respect to the traditional UCCSD
  unitary.
  [(#1383)](https://github.com/PennyLaneAI/pennylane/pull/1383)

  For example, consider the case of two particles and four qubits.
  First, we define the Hartree-Fock initial state and generate all
  possible single and double excitations.

  ```python
  import pennylane as qml
  from pennylane import numpy as np

  electrons = 2
  qubits = 4

  hf_state = qml.qchem.hf_state(electrons, qubits)
  singles, doubles = qml.qchem.excitations(electrons, qubits)
  ```
  Now we can use the template ``AllSinglesDoubles`` to define the
  quantum circuit,

  ```python
  from pennylane.templates import AllSinglesDoubles

  wires = range(qubits)

  @qml.qnode(dev)
  def circuit(weights, hf_state, singles, doubles):
      AllSinglesDoubles(weights, wires, hf_state, singles, doubles)
      return qml.expval(qml.PauliZ(0))

  params = np.random.normal(0, np.pi, len(singles) + len(doubles))
  circuit(params, hf_state, singles=singles, doubles=doubles)
  ```

* The ``argnum`` keyword argument can now be specified for a QNode to define a
  subset of trainable parameters used to estimate the Jacobian.
  [(#1371)](https://github.com/PennyLaneAI/pennylane/pull/1371)

  For example, consider two trainable parameters and a quantum function:

  ```python
  dev = qml.device("default.qubit", wires=2)

  x = np.array(0.543, requires_grad=True)
  y = np.array(-0.654, requires_grad=True)

  def circuit(x,y):
      qml.RX(x, wires=[0])
      qml.RY(y, wires=[1])
      qml.CNOT(wires=[0, 1])
      return qml.expval(qml.PauliZ(0) @ qml.PauliX(1))
  ```

  When computing the gradient of the QNode, we can specify the trainable
  parameters to consider by passing the ``argnum`` keyword argument:

  ```pycon
  >>> qnode1 = qml.QNode(circuit, dev, diff_method="parameter-shift", argnum=[0,1])
  >>> print(qml.grad(qnode1)(x,y))
  (array(0.31434679), array(0.67949903))
  ```

  Specifying a proper subset of the trainable parameters will estimate the
  Jacobian:

  ```pycon
  >>> qnode2 = qml.QNode(circuit, dev, diff_method="parameter-shift", argnum=[0])
  >>> print(qml.grad(qnode2)(x,y))
  (array(0.31434679), array(0.))
  ```

* The `quantum_monte_carlo` transform has been added, allowing an input circuit to be transformed
  into the full quantum Monte Carlo algorithm.
  [(#1316)](https://github.com/PennyLaneAI/pennylane/pull/1316)

* Adds a decorator `@qml.qfunc_transform` to easily create a transformation
  that modifies the behaviour of a quantum function.
  [(#1315)](https://github.com/PennyLaneAI/pennylane/pull/1315)

  For example, consider the following transform, which scales the parameter of
  all `RX` gates by :math:`x \rightarrow \sin(a) \sqrt{x}`, and the parameters
  of all `RY` gates by :math:`y \rightarrow \cos(a * b) y`:

  ```python
  @qml.qfunc_transform
  def my_transform(tape, a, b):
      for op in tape.operations + tape.measurements:
          if op.name == "RX":
              x = op.parameters[0]
              qml.RX(qml.math.sin(a) * qml.math.sqrt(x), wires=op.wires)
          elif op.name == "RY":
              y = op.parameters[0]
              qml.RX(qml.math.cos(a * b) * y, wires=op.wires)
          else:
              op.queue()
  ```

  We can now apply this transform to any quantum function:

  ```python
  dev = qml.device("default.qubit", wires=2)

  def ansatz(x):
      qml.Hadamard(wires=0)
      qml.RX(x[0], wires=0)
      qml.RY(x[1], wires=1)
      qml.CNOT(wires=[0, 1])

  @qml.qnode(dev)
  def circuit(params, transform_weights):
      qml.RX(0.1, wires=0)

      # apply the transform to the ansatz
      my_transform(*transform_weights)(ansatz)(params)

      return qml.expval(qml.PauliZ(1))
  ```

  We can print this QNode to show that the qfunc transform is taking place:

  ```pycon
  >>> x = np.array([0.5, 0.3], requires_grad=True)
  >>> transform_weights = np.array([0.1, 0.6], requires_grad=True)
  >>> print(qml.draw(circuit)(x, transform_weights))
   0: ──RX(0.1)────H──RX(0.0706)──╭C──┤
   1: ──RX(0.299)─────────────────╰X──┤ ⟨Z⟩
  ```

  Evaluating the QNode, as well as the derivative, with respect to the gate
  parameter *and* the transform weights:

  ```pycon
  >>> circuit(x, transform_weights)
  0.006728293438238053
  >>> qml.grad(circuit)(x, transform_weights)
  (array([ 0.00671711, -0.00207359]), array([6.69695008e-02, 3.73694364e-06]))
  ```

* Added validation for noise channel parameters. Invalid noise parameters now
  raise a `ValueError`. [(#1357)](https://github.com/PennyLaneAI/pennylane/pull/1357)

* PennyLane now has a `fourier` module, which hosts a [growing library
  of methods](https://pennylane.readthedocs.io/en/stable/code/qml_fourier.html)
  that help with investigating the Fourier representation of functions
  implemented by quantum circuits.
  [(#1160)](https://github.com/PennyLaneAI/pennylane/pull/1160)
  [(#1378)](https://github.com/PennyLaneAI/pennylane/pull/1378)

  For example, one can plot distributions over Fourier series coefficients like
  this one:

  <img src="https://pennylane.readthedocs.io/en/latest/_static/fourier.png" width=70%/>

* It is now possible [(1291)](https://github.com/PennyLaneAI/pennylane/pull/1291)
  to create custom Observables and corresponding devices
  whose return type can be an arbitrary object and QNodes using such Observable
  remain differentiable with qml.grad as long as the class of the returned
  object implements the operations of a field. See tests/tape/test_jacobian_tape.py
  for an example.

* PennyLane now has a ``kernels`` module.
  It provides basic functionalities for working with quantum kernels as well as
  post-processing methods to mitigate sampling errors and device noise:

```python
import pennylane as qml
from pennylane import numpy as np

num_wires = 6
wires = range(num_wires)

dev = qml.device('default.qubit', wires=num_wires)

@qml.qnode(dev)
def kernel_circuit(x1, x2):
    qml.templates.AngleEmbedding(x1, wires=wires)
    qml.adjoint(qml.templates.AngleEmbedding)(x2, wires=wires)
    return qml.probs(wires)

kernel = lambda x1, x2: kernel_circuit(x1, x2)[0]

# "Training feature vectors"
X_train = np.random.random((10, 6))
# Create symmetric square kernel matrix (for training)
K = qml.kernels.square_kernel_matrix(X_train, kernel)
# Add some (symmetric) Gaussian noise to the kernel matrix.
N = np.random.randn(10, 10)
K += (N + N.T) / 2

K1 = qml.kernels.displace_matrix(K)
K2 = qml.kernels.closest_psd_matrix(K)
K3 = qml.kernels.threshold_matrix(K)
K4 = qml.kernels.mitigate_depolarizing_noise(K, num_wires, method='single')
K5 = qml.kernels.mitigate_depolarizing_noise(K, num_wires, method='average')
K6 = qml.kernels.mitigate_depolarizing_noise(K, num_wires, method='split_channel')

# "Testing feature vectors"
X_test = np.random.random((5, 6))
# Compute kernel between test and training data.
K_test = qml.kernels.kernel_matrix(X_train, X_test, kernel)
```

* QNodes now display readable information when in interactive environments or when printed.
  [(#1359)](https://github.com/PennyLaneAI/pennylane/pull/1359).

* Added CPhase operation as an alias for ControlledPhaseShift operation
  [(#1319)](https://github.com/PennyLaneAI/pennylane/pull/1319).

* The `qml.Toffoli` operation now has a decomposition over elementary gates.
  [(#1320)](https://github.com/PennyLaneAI/pennylane/pull/1320)

* Added a new noise channel, `qml.ResetError`.
  [(#1321)](https://github.com/PennyLaneAI/pennylane/pull/1321).

* The `qml.SWAP`  operation now has a decomposition over elementary gates. [(#1329)](https://github.com/PennyLaneAI/pennylane/pull/1329)

* Added functionality for constructing and manipulating the Pauli group
  [(#1181)](https://github.com/PennyLaneAI/pennylane/pull/1181).
  The function `pennylane.grouping.pauli_group` provides a generator to
  easily loop over the group, or construct and store it in its entirety.
  For example, we can construct the 3-qubit Pauli group like so:

  ```pycon
  >>> from pennylane.grouping import pauli_group
  >>> pauli_group_1_qubit = list(pauli_group(1))
  >>> pauli_group_1_qubit
  [Identity(wires=[0]), PauliZ(wires=[0]), PauliX(wires=[0]), PauliY(wires=[0])]
  ```

  We can multiply together its members at the level of Pauli words
  using the `pauli_mult` and `pauli_multi_with_phase` functions.
  This can be done on arbitrarily-labeled wires as well, by defining a wire map.

  ```pycon
  >>> from pennylane.grouping import pauli_group, pauli_mult
  >>> wire_map = {'a' : 0, 'b' : 1, 'c' : 2}
  >>> pg = list(pauli_group(3, wire_map=wire_map))
  >>> pg[3]
  PauliZ(wires=['b']) @ PauliZ(wires=['c'])
  >>> pg[55]
  PauliY(wires=['a']) @ PauliY(wires=['b']) @ PauliZ(wires=['c'])
  >>> pauli_mult(pg[3], pg[55], wire_map=wire_map)
  PauliY(wires=['a']) @ PauliX(wires=['b'])
  ```

  Functions for conversion of Pauli observables to strings (and back),
  are included.

  ```pycon
  >>> from pennylane.grouping import pauli_word_to_string, string_to_pauli_word
  >>> pauli_word_to_string(pg[55], wire_map=wire_map)
  'YYZ'
  >>> string_to_pauli_word('ZXY', wire_map=wire_map)
  PauliZ(wires=['a']) @ PauliX(wires=['b']) @ PauliY(wires=['c'])
  ```

  Calculation of the matrix representation for arbitrary Paulis and wire maps is now
  also supported.

  ```pycon
  >>> from pennylane.grouping import pauli_word_to_matrix
  >>> wire_map = {'a' : 0, 'b' : 1}
  >>> pauli_word = qml.PauliZ('b')  # corresponds to Pauli 'IZ'
  >>> pauli_word_to_matrix(pauli_word, wire_map=wire_map)
  array([[ 1.,  0.,  0.,  0.],
         [ 0., -1.,  0., -0.],
         [ 0.,  0.,  1.,  0.],
         [ 0., -0.,  0., -1.]])
  ```

* Functionality to support solving the maximum-weighted cycle problem has been added to the `qaoa`
  module.
  [(#1207)](https://github.com/PennyLaneAI/pennylane/pull/1207)
  [(#1209)](https://github.com/PennyLaneAI/pennylane/pull/1209)
  [(#1251)](https://github.com/PennyLaneAI/pennylane/pull/1251)
  [(#1213)](https://github.com/PennyLaneAI/pennylane/pull/1213)
  [(#1220)](https://github.com/PennyLaneAI/pennylane/pull/1220)
  [(#1214)](https://github.com/PennyLaneAI/pennylane/pull/1214)
  [(#1283)](https://github.com/PennyLaneAI/pennylane/pull/1283)
  [(#1297)](https://github.com/PennyLaneAI/pennylane/pull/1297)
  [(#1396)](https://github.com/PennyLaneAI/pennylane/pull/1396)
  [(#1403)](https://github.com/PennyLaneAI/pennylane/pull/1403)

  The `max_weight_cycle` function returns the appropriate cost and mixer Hamiltonians:

  ```pycon
  >>> a = np.random.random((3, 3))
  >>> np.fill_diagonal(a, 0)
  >>> g = nx.DiGraph(a)  # create a random directed graph
  >>> cost, mixer, mapping = qml.qaoa.max_weight_cycle(g)
  >>> print(cost)
    (-0.9775906842165344) [Z2]
  + (-0.9027248603361988) [Z3]
  + (-0.8722207409852838) [Z0]
  + (-0.6426184210832898) [Z5]
  + (-0.2832594164291379) [Z1]
  + (-0.0778133996933755) [Z4]
  >>> print(mixer)
    (-0.25) [X0 Y1 Y5]
  + (-0.25) [X1 Y0 Y3]
  + (-0.25) [X2 Y3 Y4]
  + (-0.25) [X3 Y2 Y1]
  + (-0.25) [X4 Y5 Y2]
  + (-0.25) [X5 Y4 Y0]
  + (0.25) [X0 X1 X5]
  + (0.25) [Y0 Y1 X5]
  + (0.25) [Y0 X1 Y5]
  + (0.25) [X1 X0 X3]
  + (0.25) [Y1 Y0 X3]
  + (0.25) [Y1 X0 Y3]
  + (0.25) [X2 X3 X4]
  + (0.25) [Y2 Y3 X4]
  + (0.25) [Y2 X3 Y4]
  + (0.25) [X3 X2 X1]
  + (0.25) [Y3 Y2 X1]
  + (0.25) [Y3 X2 Y1]
  + (0.25) [X4 X5 X2]
  + (0.25) [Y4 Y5 X2]
  + (0.25) [Y4 X5 Y2]
  + (0.25) [X5 X4 X0]
  + (0.25) [Y5 Y4 X0]
  + (0.25) [Y5 X4 Y0]
  >>> mapping
  {0: (0, 1), 1: (0, 2), 2: (1, 0), 3: (1, 2), 4: (2, 0), 5: (2, 1)}
  ```
 Additional functionality can be found in the `qml.qaoa.cycle` module.

* Adds `QubitCarry` and `QubitSum` operations for basic arithmetic.
  [(#1169)](https://github.com/PennyLaneAI/pennylane/pull/1169)

  The following example adds two 1-bit numbers, returning a 2-bit answer:

  ```python
  dev = qml.device('default.qubit', wires = 4)
  a = 0
  b = 1

  @qml.qnode(dev)
  def circuit():
      qml.BasisState(np.array([a, b]), wires=[1, 2])
      qml.QubitCarry(wires=[0, 1, 2, 3])
      qml.CNOT(wires=[1, 2])
      qml.QubitSum(wires=[0, 1, 2])
      return qml.probs(wires=[3, 2])

  probs = circuit()
  bitstrings = tuple(itertools.product([0, 1], repeat = 2))
  indx = np.argwhere(probs == 1).flatten()[0]
  output = bitstrings[indx]
  ```

  ```pycon
  >>> print(output)
  (0, 1)
  ```

* PennyLane NumPy now includes the
  [random module's](https://numpy.org/doc/stable/reference/random/index.html#module-numpy.random)
  `Generator` objects, the recommended way of random number generation. This allows for
  random number generation using a local, rather than global seed.

```python
from pennylane import numpy as np

rng = np.random.default_rng()
random_mat1 = rng.random((3,2))
random_mat2 = rng.standard_normal(3, requires_grad=False)
```

* Ising ZZ gate functionality added.
  [(#1199)](https://github.com/PennyLaneAI/pennylane/pull/1199)

* The ISWAP operation has been added to the `default_qubit` device.
  [(#1298)](https://github.com/PennyLaneAI/pennylane/pull/1298)

* Ising XX gate functionality added. [(#1194)](https://github.com/PennyLaneAI/pennylane/pull/1194)

* Added Projector observable, which is available on all devices inheriting from the `QubitDevice` class.
  [(#1356)](https://github.com/PennyLaneAI/pennylane/pull/1356)

<h3>Improvements</h3>

* The adjoint jacobian differentiation method reuses the state computed on the forward pass.
  This can be turned off to save memory with the Torch and TensorFlow interfaces by passing
  `adjoint_cache=False` during QNode creation.
  [(#1341)](https://github.com/PennyLaneAI/pennylane/pull/1341)

* The `Operator` (and by inheritance, the `Operation` and `Observable` class and their children)
  now have an `id` attribute, which can mark an operator in a circuit, for example to
  identify it on the tape by a tape transform.
  [(#1377)](https://github.com/PennyLaneAI/pennylane/pull/1377)

* Implement special handling for measuring the variance of Projector observables to improve memory usage.
  [(#1368)](https://github.com/PennyLaneAI/pennylane/pull/1368)

* The `benchmark` module was deleted, since it was outdated and is superseded by
  the new separate [benchmark repository](https://github.com/PennyLaneAI/benchmark).
  [(#1343)](https://github.com/PennyLaneAI/pennylane/pull/1343)

*  A decomposition has been added for the `qml.CSWAP` operation.
  [(#1306)](https://github.com/PennyLaneAI/pennylane/issues/1306)

* The `qml.inv()` function is now deprecated with a warning to use the more general `qml.adjoint()`.
  [(#1325)](https://github.com/PennyLaneAI/pennylane/pull/1325)

* The `MultiControlledX` gate now has a decomposition defined. When controlling on three or more wires,
  an ancilla register of worker wires is required to support the decomposition.
  [(#1287)](https://github.com/PennyLaneAI/pennylane/pull/1287)

  ```python
  ctrl_wires = [f"c{i}" for i in range(5)]
  work_wires = [f"w{i}" for i in range(3)]
  target_wires = ["t0"]
  all_wires = ctrl_wires + work_wires + target_wires

  dev = qml.device("default.qubit", wires=all_wires)

  with qml.tape.QuantumTape() as tape:
      qml.MultiControlledX(control_wires=ctrl_wires, wires=target_wires, work_wires=work_wires)
  ```

  ```pycon
  >>> tape = tape.expand(depth=2)
  >>> print(tape.draw(wire_order=Wires(all_wires)))
   c0: ──────────────╭C──────────────────────╭C──────────┤
   c1: ──────────────├C──────────────────────├C──────────┤
   c2: ──────────╭C──│───╭C──────────────╭C──│───╭C──────┤
   c3: ──────╭C──│───│───│───╭C──────╭C──│───│───│───╭C──┤
   c4: ──╭C──│───│───│───│───│───╭C──│───│───│───│───│───┤
   w0: ──│───│───├C──╰X──├C──│───│───│───├C──╰X──├C──│───┤
   w1: ──│───├C──╰X──────╰X──├C──│───├C──╰X──────╰X──├C──┤
   w2: ──├C──╰X──────────────╰X──├C──╰X──────────────╰X──┤
   t0: ──╰X──────────────────────╰X──────────────────────┤
  ```

* The `qml.SingleExcitation` and `qml.DoubleExcitation` operations now
  have decompositions over elementary gates, and their gradient recipes
  have been updated to use the four-term parameter-shift rules.
  [(#1303)](https://github.com/PennyLaneAI/pennylane/pull/1303)

* The `qml.SingleExcitationPlus` and `qml.SingleExcitationMinus` operations now
  have decompositions over elementary gates.
  [(#1278)](https://github.com/PennyLaneAI/pennylane/pull/1278)

* The `Device` class now uses caching when mapping wires.
  [(#1270)](https://github.com/PennyLaneAI/pennylane/pull/1270)

* The `Wires` class now uses caching for computing its `hash`.
  [(#1270)](https://github.com/PennyLaneAI/pennylane/pull/1270)

* Added custom gate application for Toffoli in `default.qubit`.
  [(#1249)](https://github.com/PennyLaneAI/pennylane/pull/1249)

* The device test suite now provides test cases for checking gates by comparing
  expectation values.
  [(#1212)](https://github.com/PennyLaneAI/pennylane/pull/1212)

* PennyLane's test suite is now code-formatted using `black -l 100`.
  [(#1222)](https://github.com/PennyLaneAI/pennylane/pull/1222)

* Adds a `hamiltonian_expand` tape transform. This takes a tape ending in
  `qml.expval(H)`, where `H` is a Hamiltonian, and maps it to a collection
  of tapes which can be executed and passed into a post-processing function yielding
  the expectation value.
  [(#1142)](https://github.com/PennyLaneAI/pennylane/pull/1142)

  Example use:

  ```python
  H = qml.PauliZ(0) + 3 * qml.PauliZ(0) @ qml.PauliX(1)

  with qml.tape.QuantumTape() as tape:
      qml.Hadamard(wires=1)
      return qml.expval(H)

  tapes, fn = qml.transforms.hamiltonian_expand(tape)
  dev = qml.device("default.qubit", wires=3)
  res = dev.batch_execute(tapes)
  ```
  ```pycon
  >>> fn(res)
  4.0
  ```

* PennyLane's `qchem` package and tests are now code-formatted using `black -l 100`.
  [(#1311)](https://github.com/PennyLaneAI/pennylane/pull/1311)

<h3>Breaking changes</h3>

* Removes support for Python 3.6 and begin testing for Python 3.9.
  [(#1228)](https://github.com/XanaduAI/pennylane/pull/1228)

<h3>Bug fixes</h3>

* Fixes the differentiability of the operations `IsingXX` and `IsingZZ` for Autograd, Jax and Tensorflow.
[(#1390)](https://github.com/PennyLaneAI/pennylane/pull/1390)

* Fixes a bug where multiple identical Hamiltonian terms will produce a
  different result with ``optimize=True`` using ``ExpvalCost``.
  [(#1405)](https://github.com/XanaduAI/pennylane/pull/1405)

* Fixes bug where `shots=None` was not reset when changing shots temporarily in a QNode call
  like `circuit(0.1, shots=3)`.
  [(#1392)](https://github.com/XanaduAI/pennylane/pull/1392)

* Fixes floating point errors with `diff_method="finite-diff"` and `order=1` when parameters are `float32`.
[(#1381)](https://github.com/PennyLaneAI/pennylane/pull/1381)

* Fixes a bug where `qml.ctrl` would fail to transform gates that had no
  control defined and no decomposition defined.
  [(#1376)](https://github.com/PennyLaneAI/pennylane/pull/1376)

* Copying the `JacobianTape` now correctly also copies the `jacobian_options` attribute. This fixes a bug
  allowing the JAX interface to support adjoint differentiation.
  [(#1349)](https://github.com/PennyLaneAI/pennylane/pull/1349)

* Fixes drawing QNodes that contain multiple measurements on a single wire.
  [(#1353)](https://github.com/PennyLaneAI/pennylane/pull/1353)

* Fixes drawing QNodes with no operations.
  [(#1354)](https://github.com/PennyLaneAI/pennylane/pull/1354)

* Fixes incorrect wires in the decomposition of the `ControlledPhaseShift` operation.
  [(#1338)](https://github.com/PennyLaneAI/pennylane/pull/1338)

* Fixed tests for the `Permute` operation that used a QNode and hence expanded
  tapes twice instead of once due to QNode tape expansion and an explicit tape
  expansion call.
  [(#1318)](https://github.com/PennyLaneAI/pennylane/pull/1318).

* Prevent Hamiltonians that share wires from being multiplied together.
  [(#1273)](https://github.com/PennyLaneAI/pennylane/pull/1273)

* Fixed a bug where the custom range sequences could not be passed
  to the `StronglyEntanglingLayers` template.
  [(#1332)](https://github.com/PennyLaneAI/pennylane/pull/1332)

* Fixed a bug where `qml.sum()` and `qml.dot()` do not support the JAX interface. [(#1380)](https://github.com/PennyLaneAI/pennylane/pull/1380)

<h3>Documentation</h3>

* Fix typo in the documentation of qml.templates.layers.StronglyEntanglingLayers.

  [(#1367)](https://github.com/PennyLaneAI/pennylane/pull/1367)

* Fixed typo on TensorFlow interface documentation [(#1312)](https://github.com/PennyLaneAI/pennylane/pull/1312)

* Fixed typos in the mathematical expressions in documentation of `qml.DoubleExcitation`.
  [(#1278)](https://github.com/PennyLaneAI/pennylane/pull/1278)

* Remove unsupported `None` option from the `qml.QNode` docstrings.
  [(#1271)](https://github.com/PennyLaneAI/pennylane/pull/1271)

* Updated the docstring of `qml.PolyXP` to reference the new location of internal
  usage. [(#1262)](https://github.com/PennyLaneAI/pennylane/pull/1262)

* Removes occurrences of the deprecated device argument ``analytic`` from the documentation.
  [(#1261)](https://github.com/PennyLaneAI/pennylane/pull/1261)

* Updated PyTorch and TensorFlow interface introductions.
  [(#1333)](https://github.com/PennyLaneAI/pennylane/pull/1333)

<h3>Contributors</h3>

This release contains contributions from (in alphabetical order):

Marius Aglitoiu, Vishnu Ajith, Thomas Bromley, Jack Ceroni, Alaric Cheng, Miruna Daian, Olivia Di Matteo,
<<<<<<< HEAD

Tanya Garg, Christian Gogolin, Diego Guala, Anthony Hayes, Ryan Hill, Josh Izaac, Pavan Jayasinha, Nathan Killoran, 
Christina Lee, Ryan Levy, Johannes Jakob Meyer, Romain Moyard, Nahum Sá, Maria Schuld, Brian Shi, Antal Száva,
David Wierichs, Vincent Wong, Alberto Maldonado, Ashish Panigrahi.
=======
Tanya Garg, Christian Gogolin, Diego Guala, Anthony Hayes, Ryan Hill, Josh Izaac, Pavan Jayasinha, Nathan Killoran,
Christina Lee, Ryan Levy, Nahum Sá, Maria Schuld, Johannes Jakob Meyer, Brian Shi, Antal Száva, David Wierichs,
Vincent Wong, Alberto Maldonado, Ashish Panigrahi.
>>>>>>> a458d9ba


# Release 0.15.1

<h3>Bug fixes</h3>

* Fixes two bugs in the parameter-shift Hessian.
  [(#1260)](https://github.com/PennyLaneAI/pennylane/pull/1260)

  - Fixes a bug where having an unused parameter in the Autograd interface
    would result in an indexing error during backpropagation.

  - The parameter-shift Hessian only supports the two-term parameter-shift
    rule currently, so raises an error if asked to differentiate
    any unsupported gates (such as the controlled rotation gates).

* A bug which resulted in `qml.adjoint()` and `qml.inv()` failing to work with
  templates has been fixed.
  [(#1243)](https://github.com/PennyLaneAI/pennylane/pull/1243)

* Deprecation warning instances in PennyLane have been changed to `UserWarning`,
  to account for recent changes to how Python warnings are filtered in
  [PEP565](https://www.python.org/dev/peps/pep-0565/).
  [(#1211)](https://github.com/PennyLaneAI/pennylane/pull/1211)

<h3>Documentation</h3>

* Updated the order of the parameters to the `GaussianState` operation to match
  the way that the PennyLane-SF plugin uses them.
  [(#1255)](https://github.com/PennyLaneAI/pennylane/pull/1255)

<h3>Contributors</h3>

This release contains contributions from (in alphabetical order):

Thomas Bromley, Olivia Di Matteo, Diego Guala, Anthony Hayes, Ryan Hill,
Josh Izaac, Christina Lee, Maria Schuld, Antal Száva.

# Release 0.15.0

<h3>New features since last release</h3>

<h4>Better and more flexible shot control</h4>

* Adds a new optimizer `qml.ShotAdaptiveOptimizer`, a gradient-descent optimizer where
  the shot rate is adaptively calculated using the variances of the parameter-shift gradient.
  [(#1139)](https://github.com/PennyLaneAI/pennylane/pull/1139)

  By keeping a running average of the parameter-shift gradient and the *variance* of the
  parameter-shift gradient, this optimizer frugally distributes a shot budget across the partial
  derivatives of each parameter.

  In addition, if computing the expectation value of a Hamiltonian, weighted random sampling can be
  used to further distribute the shot budget across the local terms from which the Hamiltonian is
  constructed.

  This optimizer is based on both the [iCANS1](https://quantum-journal.org/papers/q-2020-05-11-263)
  and [Rosalin](https://arxiv.org/abs/2004.06252) shot-adaptive optimizers.

  Once constructed, the cost function can be passed directly to the optimizer's `step` method.  The
  attribute `opt.total_shots_used` can be used to track the number of shots per iteration.

  ```pycon
  >>> coeffs = [2, 4, -1, 5, 2]
  >>> obs = [
  ...   qml.PauliX(1),
  ...   qml.PauliZ(1),
  ...   qml.PauliX(0) @ qml.PauliX(1),
  ...   qml.PauliY(0) @ qml.PauliY(1),
  ...   qml.PauliZ(0) @ qml.PauliZ(1)
  ... ]
  >>> H = qml.Hamiltonian(coeffs, obs)
  >>> dev = qml.device("default.qubit", wires=2, shots=100)
  >>> cost = qml.ExpvalCost(qml.templates.StronglyEntanglingLayers, H, dev)
  >>> params = qml.init.strong_ent_layers_uniform(n_layers=2, n_wires=2)
  >>> opt = qml.ShotAdaptiveOptimizer(min_shots=10)
  >>> for i in range(5):
  ...    params = opt.step(cost, params)
  ...    print(f"Step {i}: cost = {cost(params):.2f}, shots_used = {opt.total_shots_used}")
  Step 0: cost = -5.68, shots_used = 240
  Step 1: cost = -2.98, shots_used = 336
  Step 2: cost = -4.97, shots_used = 624
  Step 3: cost = -5.53, shots_used = 1054
  Step 4: cost = -6.50, shots_used = 1798
  ```

* Batches of shots can now be specified as a list, allowing measurement statistics
  to be course-grained with a single QNode evaluation.
  [(#1103)](https://github.com/PennyLaneAI/pennylane/pull/1103)

  ```pycon
  >>> shots_list = [5, 10, 1000]
  >>> dev = qml.device("default.qubit", wires=2, shots=shots_list)
  ```

  When QNodes are executed on this device, a single execution of 1015 shots will be submitted.
  However, three sets of measurement statistics will be returned; using the first 5 shots,
  second set of 10 shots, and final 1000 shots, separately.

  For example, executing a circuit with two outputs will lead to a result of shape `(3, 2)`:

  ```pycon
  >>> @qml.qnode(dev)
  ... def circuit(x):
  ...     qml.RX(x, wires=0)
  ...     qml.CNOT(wires=[0, 1])
  ...     return qml.expval(qml.PauliZ(0) @ qml.PauliX(1)), qml.expval(qml.PauliZ(0))
  >>> circuit(0.5)
  [[0.33333333 1.        ]
   [0.2        1.        ]
   [0.012      0.868     ]]
  ```

  This output remains fully differentiable.

- The number of shots can now be specified on a per-call basis when evaluating a QNode.
  [(#1075)](https://github.com/PennyLaneAI/pennylane/pull/1075).

  For this, the qnode should be called with an additional `shots` keyword argument:

  ```pycon
  >>> dev = qml.device('default.qubit', wires=1, shots=10) # default is 10
  >>> @qml.qnode(dev)
  ... def circuit(a):
  ...     qml.RX(a, wires=0)
  ...     return qml.sample(qml.PauliZ(wires=0))
  >>> circuit(0.8)
  [ 1  1  1 -1 -1  1  1  1  1  1]
  >>> circuit(0.8, shots=3)
  [ 1  1  1]
  >>> circuit(0.8)
  [ 1  1  1 -1 -1  1  1  1  1  1]
  ```

<h4>New differentiable quantum transforms</h4>

A new module is available,
[qml.transforms](https://pennylane.rtfd.io/en/stable/code/qml_transforms.html),
which contains *differentiable quantum transforms*. These are functions that act
on QNodes, quantum functions, devices, and tapes, transforming them while remaining
fully differentiable.

* A new adjoint transform has been added.
  [(#1111)](https://github.com/PennyLaneAI/pennylane/pull/1111)
  [(#1135)](https://github.com/PennyLaneAI/pennylane/pull/1135)

  This new method allows users to apply the adjoint of an arbitrary sequence of operations.

  ```python
  def subroutine(wire):
      qml.RX(0.123, wires=wire)
      qml.RY(0.456, wires=wire)

  dev = qml.device('default.qubit', wires=1)
  @qml.qnode(dev)
  def circuit():
      subroutine(0)
      qml.adjoint(subroutine)(0)
      return qml.expval(qml.PauliZ(0))
  ```

  This creates the following circuit:

  ```pycon
  >>> print(qml.draw(circuit)())
  0: --RX(0.123)--RY(0.456)--RY(-0.456)--RX(-0.123)--| <Z>
  ```

  Directly applying to a gate also works as expected.

  ```python
  qml.adjoint(qml.RX)(0.123, wires=0) # applies RX(-0.123)
  ```

* A new transform `qml.ctrl` is now available that adds control wires to subroutines.
  [(#1157)](https://github.com/PennyLaneAI/pennylane/pull/1157)

  ```python
  def my_ansatz(params):
     qml.RX(params[0], wires=0)
     qml.RZ(params[1], wires=1)

  # Create a new operation that applies `my_ansatz`
  # controlled by the "2" wire.
  my_ansatz2 = qml.ctrl(my_ansatz, control=2)

  @qml.qnode(dev)
  def circuit(params):
      my_ansatz2(params)
      return qml.state()
  ```

  This is equivalent to:

  ```python
  @qml.qnode(...)
  def circuit(params):
      qml.CRX(params[0], wires=[2, 0])
      qml.CRZ(params[1], wires=[2, 1])
      return qml.state()
  ```

* The `qml.transforms.classical_jacobian` transform has been added.
  [(#1186)](https://github.com/PennyLaneAI/pennylane/pull/1186)

  This transform returns a function to extract the Jacobian matrix of the classical part of a
  QNode, allowing the classical dependence between the QNode arguments and the quantum gate
  arguments to be extracted.

  For example, given the following QNode:

  ```pycon
  >>> @qml.qnode(dev)
  ... def circuit(weights):
  ...     qml.RX(weights[0], wires=0)
  ...     qml.RY(weights[0], wires=1)
  ...     qml.RZ(weights[2] ** 2, wires=1)
  ...     return qml.expval(qml.PauliZ(0))
  ```

  We can use this transform to extract the relationship
  :math:`f: \mathbb{R}^n \rightarrow\mathbb{R}^m` between the input QNode
  arguments :math:`w` and the gate arguments :math:`g`, for
  a given value of the QNode arguments:

  ```pycon
  >>> cjac_fn = qml.transforms.classical_jacobian(circuit)
  >>> weights = np.array([1., 1., 1.], requires_grad=True)
  >>> cjac = cjac_fn(weights)
  >>> print(cjac)
  [[1. 0. 0.]
   [1. 0. 0.]
   [0. 0. 2.]]
  ```

  The returned Jacobian has rows corresponding to gate arguments, and columns corresponding to
  QNode arguments; that is, :math:`J_{ij} = \frac{\partial}{\partial g_i} f(w_j)`.

<h4>More operations and templates</h4>

* Added the `SingleExcitation` two-qubit operation, which is useful for quantum
  chemistry applications.
  [(#1121)](https://github.com/PennyLaneAI/pennylane/pull/1121)

  It can be used to perform an SO(2) rotation in the subspace
  spanned by the states :math:`|01\rangle` and :math:`|10\rangle`.
  For example, the following circuit performs the transformation
  :math:`|10\rangle \rightarrow \cos(\phi/2)|10\rangle - \sin(\phi/2)|01\rangle`:

  ```python
  dev = qml.device('default.qubit', wires=2)

  @qml.qnode(dev)
  def circuit(phi):
      qml.PauliX(wires=0)
      qml.SingleExcitation(phi, wires=[0, 1])
  ```

  The `SingleExcitation` operation supports analytic gradients on hardware
  using only four expectation value calculations, following results from
  [Kottmann et al.](https://arxiv.org/abs/2011.05938)

* Added the `DoubleExcitation` four-qubit operation, which is useful for quantum
  chemistry applications.
  [(#1123)](https://github.com/PennyLaneAI/pennylane/pull/1123)

  It can be used to perform an SO(2) rotation in the subspace
  spanned by the states :math:`|1100\rangle` and :math:`|0011\rangle`.
  For example, the following circuit performs the transformation
  :math:`|1100\rangle\rightarrow \cos(\phi/2)|1100\rangle - \sin(\phi/2)|0011\rangle`:

  ```python
  dev = qml.device('default.qubit', wires=2)

  @qml.qnode(dev)
  def circuit(phi):
      qml.PauliX(wires=0)
      qml.PauliX(wires=1)
      qml.DoubleExcitation(phi, wires=[0, 1, 2, 3])
  ```

  The `DoubleExcitation` operation supports analytic gradients on hardware using only
  four expectation value calculations, following results from
  [Kottmann et al.](https://arxiv.org/abs/2011.05938).

* Added the `QuantumMonteCarlo` template for performing quantum Monte Carlo estimation of an
  expectation value on simulator.
  [(#1130)](https://github.com/PennyLaneAI/pennylane/pull/1130)

  The following example shows how the expectation value of sine squared over a standard normal
  distribution can be approximated:

  ```python
  from scipy.stats import norm

  m = 5
  M = 2 ** m
  n = 10
  N = 2 ** n
  target_wires = range(m + 1)
  estimation_wires = range(m + 1, n + m + 1)

  xmax = np.pi  # bound to region [-pi, pi]
  xs = np.linspace(-xmax, xmax, M)

  probs = np.array([norm().pdf(x) for x in xs])
  probs /= np.sum(probs)

  func = lambda i: np.sin(xs[i]) ** 2

  dev = qml.device("default.qubit", wires=(n + m + 1))

  @qml.qnode(dev)
  def circuit():
      qml.templates.QuantumMonteCarlo(
          probs,
          func,
          target_wires=target_wires,
          estimation_wires=estimation_wires,
      )
      return qml.probs(estimation_wires)

  phase_estimated = np.argmax(circuit()[:int(N / 2)]) / N
  expectation_estimated = (1 - np.cos(np.pi * phase_estimated)) / 2
  ```

* Added the `QuantumPhaseEstimation` template for performing quantum phase estimation for an input
  unitary matrix.
  [(#1095)](https://github.com/PennyLaneAI/pennylane/pull/1095)

  Consider the matrix corresponding to a rotation from an `RX` gate:

  ```pycon
  >>> phase = 5
  >>> target_wires = [0]
  >>> unitary = qml.RX(phase, wires=0).matrix
  ```

  The ``phase`` parameter can be estimated using ``QuantumPhaseEstimation``. For example, using five
  phase-estimation qubits:

  ```python
  n_estimation_wires = 5
  estimation_wires = range(1, n_estimation_wires + 1)

  dev = qml.device("default.qubit", wires=n_estimation_wires + 1)

  @qml.qnode(dev)
  def circuit():
      # Start in the |+> eigenstate of the unitary
      qml.Hadamard(wires=target_wires)

      QuantumPhaseEstimation(
          unitary,
          target_wires=target_wires,
          estimation_wires=estimation_wires,
      )

      return qml.probs(estimation_wires)

  phase_estimated = np.argmax(circuit()) / 2 ** n_estimation_wires

  # Need to rescale phase due to convention of RX gate
  phase_estimated = 4 * np.pi * (1 - phase)
  ```

- Added the `ControlledPhaseShift` gate as well as the `QFT` operation for applying quantum Fourier
  transforms.
  [(#1064)](https://github.com/PennyLaneAI/pennylane/pull/1064)

  ```python
  @qml.qnode(dev)
  def circuit_qft(basis_state):
      qml.BasisState(basis_state, wires=range(3))
      qml.QFT(wires=range(3))
      return qml.state()
  ```

- Added the `ControlledQubitUnitary` operation. This
  enables implementation of multi-qubit gates with a variable number of
  control qubits. It is also possible to specify a different state for the
  control qubits using the `control_values` argument (also known as a
  mixed-polarity multi-controlled operation).
  [(#1069)](https://github.com/PennyLaneAI/pennylane/pull/1069)
  [(#1104)](https://github.com/PennyLaneAI/pennylane/pull/1104)

  For example, we can  create a multi-controlled T gate using:

  ```python
  T = qml.T._matrix()
  qml.ControlledQubitUnitary(T, control_wires=[0, 1, 3], wires=2, control_values="110")
  ```

  Here, the T gate will be applied to wire `2` if control wires `0` and `1` are in
  state `1`, and control wire `3` is in state `0`. If no value is passed to
  `control_values`, the gate will be applied if all control wires are in
  the `1` state.

- Added `MultiControlledX` for multi-controlled `NOT` gates.
  This is a special case of `ControlledQubitUnitary` that applies a
  Pauli X gate conditioned on the state of an arbitrary number of
  control qubits.
  [(#1104)](https://github.com/PennyLaneAI/pennylane/pull/1104)

<h4>Support for higher-order derivatives on hardware</h4>

* Computing second derivatives and Hessians of QNodes is now supported with
  the parameter-shift differentiation method, on all machine learning interfaces.
  [(#1130)](https://github.com/PennyLaneAI/pennylane/pull/1130)
  [(#1129)](https://github.com/PennyLaneAI/pennylane/pull/1129)
  [(#1110)](https://github.com/PennyLaneAI/pennylane/pull/1110)

  Hessians are computed using the parameter-shift rule, and can be
  evaluated on both hardware and simulator devices.

  ```python
  dev = qml.device('default.qubit', wires=1)

  @qml.qnode(dev, diff_method="parameter-shift")
  def circuit(p):
      qml.RY(p[0], wires=0)
      qml.RX(p[1], wires=0)
      return qml.expval(qml.PauliZ(0))

  x = np.array([1.0, 2.0], requires_grad=True)
  ```

  ```python
  >>> hessian_fn = qml.jacobian(qml.grad(circuit))
  >>> hessian_fn(x)
  [[0.2248451 0.7651474]
   [0.7651474 0.2248451]]
  ```

* Added the function `finite_diff()` to compute finite-difference
  approximations to the gradient and the second-order derivatives of
  arbitrary callable functions.
  [(#1090)](https://github.com/PennyLaneAI/pennylane/pull/1090)

  This is useful to compute the derivative of parametrized
  `pennylane.Hamiltonian` observables with respect to their parameters.

  For example, in quantum chemistry simulations it can be used to evaluate
  the derivatives of the electronic Hamiltonian with respect to the nuclear
  coordinates:

  ```pycon
  >>> def H(x):
  ...    return qml.qchem.molecular_hamiltonian(['H', 'H'], x)[0]
  >>> x = np.array([0., 0., -0.66140414, 0., 0., 0.66140414])
  >>> grad_fn = qml.finite_diff(H, N=1)
  >>> grad = grad_fn(x)
  >>> deriv2_fn = qml.finite_diff(H, N=2, idx=[0, 1])
  >>> deriv2_fn(x)
  ```

* The JAX interface now supports all devices, including hardware devices,
  via the parameter-shift differentiation method.
  [(#1076)](https://github.com/PennyLaneAI/pennylane/pull/1076)

  For example, using the JAX interface with Cirq:

  ```python
  dev = qml.device('cirq.simulator', wires=1)
  @qml.qnode(dev, interface="jax", diff_method="parameter-shift")
  def circuit(x):
      qml.RX(x[1], wires=0)
      qml.Rot(x[0], x[1], x[2], wires=0)
      return qml.expval(qml.PauliZ(0))
  weights = jnp.array([0.2, 0.5, 0.1])
  print(circuit(weights))
  ```

  Currently, when used with the parameter-shift differentiation method,
  only a single returned expectation value or variance is supported.
  Multiple expectations/variances, as well as probability and state returns,
  are not currently allowed.

<h3>Improvements</h3>

  ```python
  dev = qml.device("default.qubit", wires=2)

  inputstate = [np.sqrt(0.2), np.sqrt(0.3), np.sqrt(0.4), np.sqrt(0.1)]

  @qml.qnode(dev)
  def circuit():
      mottonen.MottonenStatePreparation(inputstate,wires=[0, 1])
      return qml.expval(qml.PauliZ(0))
  ```

  Previously returned:

  ```pycon
  >>> print(qml.draw(circuit)())
  0: ──RY(1.57)──╭C─────────────╭C──╭C──╭C──┤ ⟨Z⟩
  1: ──RY(1.35)──╰X──RY(0.422)──╰X──╰X──╰X──┤
  ```

  In this release, it now returns:

  ```pycon
  >>> print(qml.draw(circuit)())
  0: ──RY(1.57)──╭C─────────────╭C──┤ ⟨Z⟩
  1: ──RY(1.35)──╰X──RY(0.422)──╰X──┤
  ```

- The templates are now classes inheriting
  from `Operation`, and define the ansatz in their `expand()` method. This
  change does not affect the user interface.
  [(#1138)](https://github.com/PennyLaneAI/pennylane/pull/1138)
  [(#1156)](https://github.com/PennyLaneAI/pennylane/pull/1156)
  [(#1163)](https://github.com/PennyLaneAI/pennylane/pull/1163)
  [(#1192)](https://github.com/PennyLaneAI/pennylane/pull/1192)

  For convenience, some templates have a new method that returns the expected
  shape of the trainable parameter tensor, which can be used to create
  random tensors.

  ```python
  shape = qml.templates.BasicEntanglerLayers.shape(n_layers=2, n_wires=4)
  weights = np.random.random(shape)
  qml.templates.BasicEntanglerLayers(weights, wires=range(4))
  ```

- `QubitUnitary` now validates to ensure the input matrix is two dimensional.
  [(#1128)](https://github.com/PennyLaneAI/pennylane/pull/1128)

* Most layers in Pytorch or Keras accept arbitrary dimension inputs, where each dimension barring
  the last (in the case where the actual weight function of the layer operates on one-dimensional
  vectors) is broadcast over. This is now also supported by KerasLayer and TorchLayer.
  [(#1062)](https://github.com/PennyLaneAI/pennylane/pull/1062).

  Example use:

  ```python
  dev = qml.device("default.qubit", wires=4)
  x = tf.ones((5, 4, 4))

  @qml.qnode(dev)
  def layer(weights, inputs):
      qml.templates.AngleEmbedding(inputs, wires=range(4))
      qml.templates.StronglyEntanglingLayers(weights, wires=range(4))
      return [qml.expval(qml.PauliZ(i)) for i in range(4)]

  qlayer = qml.qnn.KerasLayer(layer, {"weights": (4, 4, 3)}, output_dim=4)
  out = qlayer(x)
  ```

  The output tensor has the following shape:
  ```pycon
  >>> out.shape
  (5, 4, 4)
  ```

* If only one argument to the function `qml.grad` has the `requires_grad` attribute
  set to True, then the returned gradient will be a NumPy array, rather than a
  tuple of length 1.
  [(#1067)](https://github.com/PennyLaneAI/pennylane/pull/1067)
  [(#1081)](https://github.com/PennyLaneAI/pennylane/pull/1081)

* An improvement has been made to how `QubitDevice` generates and post-processess samples,
  allowing QNode measurement statistics to work on devices with more than 32 qubits.
  [(#1088)](https://github.com/PennyLaneAI/pennylane/pull/1088)

* Due to the addition of `density_matrix()` as a return type from a QNode, tuples are now supported
  by the `output_dim` parameter in `qnn.KerasLayer`.
  [(#1070)](https://github.com/PennyLaneAI/pennylane/pull/1070)

* Two new utility methods are provided for working with quantum tapes.
  [(#1175)](https://github.com/PennyLaneAI/pennylane/pull/1175)

  - `qml.tape.get_active_tape()` gets the currently recording tape.

  - `tape.stop_recording()` is a context manager that temporarily
    stops the currently recording tape from recording additional
    tapes or quantum operations.

  For example:

  ```pycon
  >>> with qml.tape.QuantumTape():
  ...     qml.RX(0, wires=0)
  ...     current_tape = qml.tape.get_active_tape()
  ...     with current_tape.stop_recording():
  ...         qml.RY(1.0, wires=1)
  ...     qml.RZ(2, wires=1)
  >>> current_tape.operations
  [RX(0, wires=[0]), RZ(2, wires=[1])]
  ```

* When printing `qml.Hamiltonian` objects, the terms are sorted by number of wires followed by coefficients.
  [(#981)](https://github.com/PennyLaneAI/pennylane/pull/981)

* Adds `qml.math.conj` to the PennyLane math module.
  [(#1143)](https://github.com/PennyLaneAI/pennylane/pull/1143)

  This new method will do elementwise conjugation to the given tensor-like object,
  correctly dispatching to the required tensor-manipulation framework
  to preserve differentiability.

  ```python
  >>> a = np.array([1.0 + 2.0j])
  >>> qml.math.conj(a)
  array([1.0 - 2.0j])
  ```

* The four-term parameter-shift rule, as used by the controlled rotation operations,
  has been updated to use coefficients that minimize the variance as per
  https://arxiv.org/abs/2104.05695.
  [(#1206)](https://github.com/PennyLaneAI/pennylane/pull/1206)

* A new transform `qml.transforms.invisible` has been added, to make it easier
  to transform QNodes.
  [(#1175)](https://github.com/PennyLaneAI/pennylane/pull/1175)

<h3>Breaking changes</h3>

* Devices do not have an `analytic` argument or attribute anymore.
  Instead, `shots` is the source of truth for whether a simulator
  estimates return values from a finite number of shots, or whether
  it returns analytic results (`shots=None`).
  [(#1079)](https://github.com/PennyLaneAI/pennylane/pull/1079)
  [(#1196)](https://github.com/PennyLaneAI/pennylane/pull/1196)

  ```python
  dev_analytic = qml.device('default.qubit', wires=1, shots=None)
  dev_finite_shots = qml.device('default.qubit', wires=1, shots=1000)

  def circuit():
      qml.Hadamard(wires=0)
      return qml.expval(qml.PauliZ(wires=0))

  circuit_analytic = qml.QNode(circuit, dev_analytic)
  circuit_finite_shots = qml.QNode(circuit, dev_finite_shots)
  ```

  Devices with `shots=None` return deterministic, exact results:

  ```pycon
  >>> circuit_analytic()
  0.0
  >>> circuit_analytic()
  0.0
  ```
  Devices with `shots > 0` return stochastic results estimated from
  samples in each run:

  ```pycon
  >>> circuit_finite_shots()
  -0.062
  >>> circuit_finite_shots()
  0.034
  ```

  The `qml.sample()` measurement can only be used on devices on which the number
  of shots is set explicitly.

* If creating a QNode from a quantum function with an argument named `shots`,
  a `UserWarning` is raised, warning the user that this is a reserved
  argument to change the number of shots on a per-call basis.
  [(#1075)](https://github.com/PennyLaneAI/pennylane/pull/1075)

* For devices inheriting from `QubitDevice`, the methods `expval`, `var`, `sample`
  accept two new keyword arguments --- `shot_range` and `bin_size`.
  [(#1103)](https://github.com/PennyLaneAI/pennylane/pull/1103)

  These new arguments allow for the statistics to be performed on only a subset of device samples.
  This finer level of control is accessible from the main UI by instantiating a device with a batch
  of shots.

  For example, consider the following device:

  ```pycon
  >>> dev = qml.device("my_device", shots=[5, (10, 3), 100])
  ```

  This device will execute QNodes using 135 shots, however
  measurement statistics will be **course grained** across these 135
  shots:

  * All measurement statistics will first be computed using the
    first 5 shots --- that is, `shots_range=[0, 5]`, `bin_size=5`.

  * Next, the tuple `(10, 3)` indicates 10 shots, repeated 3 times. This will use
    `shot_range=[5, 35]`, performing the expectation value in bins of size 10
    (`bin_size=10`).

  * Finally, we repeat the measurement statistics for the final 100 shots,
    `shot_range=[35, 135]`, `bin_size=100`.


* The old PennyLane core has been removed, including the following modules:
  [(#1100)](https://github.com/PennyLaneAI/pennylane/pull/1100)

  - `pennylane.variables`
  - `pennylane.qnodes`

  As part of this change, the location of the new core within the Python
  module has been moved:

  - Moves `pennylane.tape.interfaces` → `pennylane.interfaces`
  - Merges `pennylane.CircuitGraph` and `pennylane.TapeCircuitGraph`  → `pennylane.CircuitGraph`
  - Merges `pennylane.OperationRecorder` and `pennylane.TapeOperationRecorder`  →
  - `pennylane.tape.operation_recorder`
  - Merges `pennylane.measure` and `pennylane.tape.measure` → `pennylane.measure`
  - Merges `pennylane.operation` and `pennylane.tape.operation` → `pennylane.operation`
  - Merges `pennylane._queuing` and `pennylane.tape.queuing` → `pennylane.queuing`

  This has no affect on import location.

  In addition,

  - All tape-mode functions have been removed (`qml.enable_tape()`, `qml.tape_mode_active()`),
  - All tape fixtures have been deleted,
  - Tests specifically for non-tape mode have been deleted.

* The device test suite no longer accepts the `analytic` keyword.
  [(#1216)](https://github.com/PennyLaneAI/pennylane/pull/1216)

<h3>Bug fixes</h3>

* Fixes a bug where using the circuit drawer with a `ControlledQubitUnitary`
  operation raised an error.
  [(#1174)](https://github.com/PennyLaneAI/pennylane/pull/1174)

* Fixes a bug and a test where the ``QuantumTape.is_sampled`` attribute was not
  being updated.
  [(#1126)](https://github.com/PennyLaneAI/pennylane/pull/1126)

* Fixes a bug where `BasisEmbedding` would not accept inputs whose bits are all ones
  or all zeros.
  [(#1114)](https://github.com/PennyLaneAI/pennylane/pull/1114)

* The `ExpvalCost` class raises an error if instantiated
  with non-expectation measurement statistics.
  [(#1106)](https://github.com/PennyLaneAI/pennylane/pull/1106)

* Fixes a bug where decompositions would reset the differentiation method
  of a QNode.
  [(#1117)](https://github.com/PennyLaneAI/pennylane/pull/1117)

* Fixes a bug where the second-order CV parameter-shift rule would error
  if attempting to compute the gradient of a QNode with more than one
  second-order observable.
  [(#1197)](https://github.com/PennyLaneAI/pennylane/pull/1197)

* Fixes a bug where repeated Torch interface applications after expansion caused an error.
  [(#1223)](https://github.com/PennyLaneAI/pennylane/pull/1223)

* Sampling works correctly with batches of shots specified as a list.
  [(#1232)](https://github.com/PennyLaneAI/pennylane/pull/1232)

<h3>Documentation</h3>

- Updated the diagram used in the Architectural overview page of the
  Development guide such that it doesn't mention Variables.
  [(#1235)](https://github.com/PennyLaneAI/pennylane/pull/1235)

- Typos addressed in templates documentation.
  [(#1094)](https://github.com/PennyLaneAI/pennylane/pull/1094)

- Upgraded the documentation to use Sphinx 3.5.3 and the new m2r2 package.
  [(#1186)](https://github.com/PennyLaneAI/pennylane/pull/1186)

- Added `flaky` as dependency for running tests in the documentation.
  [(#1113)](https://github.com/PennyLaneAI/pennylane/pull/1113)

<h3>Contributors</h3>

This release contains contributions from (in alphabetical order):

Shahnawaz Ahmed, Juan Miguel Arrazola, Thomas Bromley, Olivia Di Matteo, Alain Delgado Gran, Kyle
Godbey, Diego Guala, Theodor Isacsson, Josh Izaac, Soran Jahangiri, Nathan Killoran, Christina Lee,
Daniel Polatajko, Chase Roberts, Sankalp Sanand, Pritish Sehzpaul, Maria Schuld, Antal Száva, David Wierichs.


# Release 0.14.1

<h3>Bug fixes</h3>

* Fixes a testing bug where tests that required JAX would fail if JAX was not installed.
  The tests will now instead be skipped if JAX can not be imported.
  [(#1066)](https://github.com/PennyLaneAI/pennylane/pull/1066)

* Fixes a bug where inverse operations could not be differentiated
  using backpropagation on `default.qubit`.
  [(#1072)](https://github.com/PennyLaneAI/pennylane/pull/1072)

* The QNode has a new keyword argument, `max_expansion`, that determines the maximum number of times
  the internal circuit should be expanded when executed on a device. In addition, the default number
  of max expansions has been increased from 2 to 10, allowing devices that require more than two
  operator decompositions to be supported.
  [(#1074)](https://github.com/PennyLaneAI/pennylane/pull/1074)

* Fixes a bug where `Hamiltonian` objects created with non-list arguments raised an error for
  arithmetic operations. [(#1082)](https://github.com/PennyLaneAI/pennylane/pull/1082)

* Fixes a bug where `Hamiltonian` objects with no coefficients or operations would return a faulty
  result when used with `ExpvalCost`. [(#1082)](https://github.com/PennyLaneAI/pennylane/pull/1082)

<h3>Documentation</h3>

* Updates mentions of `generate_hamiltonian` to `molecular_hamiltonian` in the
  docstrings of the `ExpvalCost` and `Hamiltonian` classes.
  [(#1077)](https://github.com/PennyLaneAI/pennylane/pull/1077)

<h3>Contributors</h3>

This release contains contributions from (in alphabetical order):

Thomas Bromley, Josh Izaac, Antal Száva.



# Release 0.14.0

<h3>New features since last release</h3>

<h4>Perform quantum machine learning with JAX</h4>

* QNodes created with `default.qubit` now support a JAX interface, allowing JAX to be used
  to create, differentiate, and optimize hybrid quantum-classical models.
  [(#947)](https://github.com/PennyLaneAI/pennylane/pull/947)

  This is supported internally via a new `default.qubit.jax` device. This device runs end to end in
  JAX, meaning that it supports all of the awesome JAX transformations (`jax.vmap`, `jax.jit`,
  `jax.hessian`, etc).

  Here is an example of how to use the new JAX interface:

  ```python
  dev = qml.device("default.qubit", wires=1)
  @qml.qnode(dev, interface="jax", diff_method="backprop")
  def circuit(x):
      qml.RX(x[1], wires=0)
      qml.Rot(x[0], x[1], x[2], wires=0)
      return qml.expval(qml.PauliZ(0))

  weights = jnp.array([0.2, 0.5, 0.1])
  grad_fn = jax.grad(circuit)
  print(grad_fn(weights))
  ```

  Currently, only `diff_method="backprop"` is supported, with plans to support more in the future.

<h4>New, faster, quantum gradient methods</h4>

* A new differentiation method has been added for use with simulators. The `"adjoint"`
  method operates after a forward pass by iteratively applying inverse gates to scan backwards
  through the circuit.
  [(#1032)](https://github.com/PennyLaneAI/pennylane/pull/1032)

  This method is similar to the reversible method, but has a lower time
  overhead and a similar memory overhead. It follows the approach provided by
  [Jones and Gacon](https://arxiv.org/abs/2009.02823). This method is only compatible with certain
  statevector-based devices such as `default.qubit`.

  Example use:

  ```python
  import pennylane as qml

  wires = 1
  device = qml.device("default.qubit", wires=wires)

  @qml.qnode(device, diff_method="adjoint")
  def f(params):
      qml.RX(0.1, wires=0)
      qml.Rot(*params, wires=0)
      qml.RX(-0.3, wires=0)
      return qml.expval(qml.PauliZ(0))

  params = [0.1, 0.2, 0.3]
  qml.grad(f)(params)
  ```

* The default logic for choosing the 'best' differentiation method has been altered
  to improve performance.
  [(#1008)](https://github.com/PennyLaneAI/pennylane/pull/1008)

  - If the quantum device provides its own gradient, this is now the preferred
    differentiation method.

  - If the quantum device natively supports classical
    backpropagation, this is now preferred over the parameter-shift rule.

    This will lead to marked speed improvement during optimization when using
    `default.qubit`, with a sight penalty on the forward-pass evaluation.

  More details are available below in the 'Improvements' section for plugin developers.

* PennyLane now supports analytical quantum gradients for noisy channels, in addition to its
  existing support for unitary operations. The noisy channels `BitFlip`, `PhaseFlip`, and
  `DepolarizingChannel` all support analytic gradients out of the box.
  [(#968)](https://github.com/PennyLaneAI/pennylane/pull/968)

* A method has been added for calculating the Hessian of quantum circuits using the second-order
  parameter shift formula.
  [(#961)](https://github.com/PennyLaneAI/pennylane/pull/961)

  The following example shows the calculation of the Hessian:

  ```python
  n_wires = 5
  weights = [2.73943676, 0.16289932, 3.4536312, 2.73521126, 2.6412488]

  dev = qml.device("default.qubit", wires=n_wires)

  with qml.tape.QubitParamShiftTape() as tape:
      for i in range(n_wires):
          qml.RX(weights[i], wires=i)

      qml.CNOT(wires=[0, 1])
      qml.CNOT(wires=[2, 1])
      qml.CNOT(wires=[3, 1])
      qml.CNOT(wires=[4, 3])

      qml.expval(qml.PauliZ(1))

  print(tape.hessian(dev))
  ```

  The Hessian is not yet supported via classical machine learning interfaces, but will
  be added in a future release.

<h4>More operations and templates</h4>

* Two new error channels, `BitFlip` and `PhaseFlip` have been added.
  [(#954)](https://github.com/PennyLaneAI/pennylane/pull/954)

  They can be used in the same manner as existing error channels:

  ```python
  dev = qml.device("default.mixed", wires=2)

  @qml.qnode(dev)
  def circuit():
      qml.RX(0.3, wires=0)
      qml.RY(0.5, wires=1)
      qml.BitFlip(0.01, wires=0)
      qml.PhaseFlip(0.01, wires=1)
      return qml.expval(qml.PauliZ(0))
  ```

* Apply permutations to wires using the `Permute` subroutine.
  [(#952)](https://github.com/PennyLaneAI/pennylane/pull/952)

  ```python
  import pennylane as qml
  dev = qml.device('default.qubit', wires=5)

  @qml.qnode(dev)
  def apply_perm():
      # Send contents of wire 4 to wire 0, of wire 2 to wire 1, etc.
      qml.templates.Permute([4, 2, 0, 1, 3], wires=dev.wires)
      return qml.expval(qml.PauliZ(0))
  ```

<h4>QNode transformations</h4>

* The `qml.metric_tensor` function transforms a QNode to produce the Fubini-Study
  metric tensor with full autodifferentiation support---even on hardware.
  [(#1014)](https://github.com/PennyLaneAI/pennylane/pull/1014)

  Consider the following QNode:

  ```python
  dev = qml.device("default.qubit", wires=3)

  @qml.qnode(dev, interface="autograd")
  def circuit(weights):
      # layer 1
      qml.RX(weights[0, 0], wires=0)
      qml.RX(weights[0, 1], wires=1)

      qml.CNOT(wires=[0, 1])
      qml.CNOT(wires=[1, 2])

      # layer 2
      qml.RZ(weights[1, 0], wires=0)
      qml.RZ(weights[1, 1], wires=2)

      qml.CNOT(wires=[0, 1])
      qml.CNOT(wires=[1, 2])
      return qml.expval(qml.PauliZ(0) @ qml.PauliZ(1)), qml.expval(qml.PauliY(2))
  ```

  We can use the `metric_tensor` function to generate a new function, that returns the
  metric tensor of this QNode:

  ```pycon
  >>> met_fn = qml.metric_tensor(circuit)
  >>> weights = np.array([[0.1, 0.2, 0.3], [0.4, 0.5, 0.6]], requires_grad=True)
  >>> met_fn(weights)
  tensor([[0.25  , 0.    , 0.    , 0.    ],
          [0.    , 0.25  , 0.    , 0.    ],
          [0.    , 0.    , 0.0025, 0.0024],
          [0.    , 0.    , 0.0024, 0.0123]], requires_grad=True)
  ```

  The returned metric tensor is also fully differentiable, in all interfaces.
  For example, differentiating the `(3, 2)` element:

  ```pycon
  >>> grad_fn = qml.grad(lambda x: met_fn(x)[3, 2])
  >>> grad_fn(weights)
  array([[ 0.04867729, -0.00049502,  0.        ],
         [ 0.        ,  0.        ,  0.        ]])
  ```

  Differentiation is also supported using Torch, Jax, and TensorFlow.

* Adds the new function `qml.math.cov_matrix()`. This function accepts a list of commuting
  observables, and the probability distribution in the shared observable eigenbasis after the
  application of an ansatz. It uses these to construct the covariance matrix in a *framework
  independent* manner, such that the output covariance matrix is autodifferentiable.
  [(#1012)](https://github.com/PennyLaneAI/pennylane/pull/1012)

  For example, consider the following ansatz and observable list:

  ```python3
  obs_list = [qml.PauliX(0) @ qml.PauliZ(1), qml.PauliY(2)]
  ansatz = qml.templates.StronglyEntanglingLayers
  ```

  We can construct a QNode to output the probability distribution in the shared eigenbasis of the
  observables:

  ```python
  dev = qml.device("default.qubit", wires=3)

  @qml.qnode(dev, interface="autograd")
  def circuit(weights):
      ansatz(weights, wires=[0, 1, 2])
      # rotate into the basis of the observables
      for o in obs_list:
          o.diagonalizing_gates()
      return qml.probs(wires=[0, 1, 2])
  ```

  We can now compute the covariance matrix:

  ```pycon
  >>> weights = qml.init.strong_ent_layers_normal(n_layers=2, n_wires=3)
  >>> cov = qml.math.cov_matrix(circuit(weights), obs_list)
  >>> cov
  array([[0.98707611, 0.03665537],
         [0.03665537, 0.99998377]])
  ```

  Autodifferentiation is fully supported using all interfaces:

  ```pycon
  >>> cost_fn = lambda weights: qml.math.cov_matrix(circuit(weights), obs_list)[0, 1]
  >>> qml.grad(cost_fn)(weights)[0]
  array([[[ 4.94240914e-17, -2.33786398e-01, -1.54193959e-01],
          [-3.05414996e-17,  8.40072236e-04,  5.57884080e-04],
          [ 3.01859411e-17,  8.60411436e-03,  6.15745204e-04]],

         [[ 6.80309533e-04, -1.23162742e-03,  1.08729813e-03],
          [-1.53863193e-01, -1.38700657e-02, -1.36243323e-01],
          [-1.54665054e-01, -1.89018172e-02, -1.56415558e-01]]])
  ```

* A new  `qml.draw` function is available, allowing QNodes to be easily
  drawn without execution by providing example input.
  [(#962)](https://github.com/PennyLaneAI/pennylane/pull/962)

  ```python
  @qml.qnode(dev)
  def circuit(a, w):
      qml.Hadamard(0)
      qml.CRX(a, wires=[0, 1])
      qml.Rot(*w, wires=[1])
      qml.CRX(-a, wires=[0, 1])
      return qml.expval(qml.PauliZ(0) @ qml.PauliZ(1))
  ```

  The QNode circuit structure may depend on the input arguments;
  this is taken into account by passing example QNode arguments
  to the `qml.draw()` drawing function:

  ```pycon
  >>> drawer = qml.draw(circuit)
  >>> result = drawer(a=2.3, w=[1.2, 3.2, 0.7])
  >>> print(result)
  0: ──H──╭C────────────────────────────╭C─────────╭┤ ⟨Z ⊗ Z⟩
  1: ─────╰RX(2.3)──Rot(1.2, 3.2, 0.7)──╰RX(-2.3)──╰┤ ⟨Z ⊗ Z⟩
  ```

<h4>A faster, leaner, and more flexible core</h4>

* The new core of PennyLane, rewritten from the ground up and developed over the last few release
  cycles, has achieved feature parity and has been made the new default in PennyLane v0.14. The old
  core has been marked as deprecated, and will be removed in an upcoming release.
  [(#1046)](https://github.com/PennyLaneAI/pennylane/pull/1046)
  [(#1040)](https://github.com/PennyLaneAI/pennylane/pull/1040)
  [(#1034)](https://github.com/PennyLaneAI/pennylane/pull/1034)
  [(#1035)](https://github.com/PennyLaneAI/pennylane/pull/1035)
  [(#1027)](https://github.com/PennyLaneAI/pennylane/pull/1027)
  [(#1026)](https://github.com/PennyLaneAI/pennylane/pull/1026)
  [(#1021)](https://github.com/PennyLaneAI/pennylane/pull/1021)
  [(#1054)](https://github.com/PennyLaneAI/pennylane/pull/1054)
  [(#1049)](https://github.com/PennyLaneAI/pennylane/pull/1049)

  While high-level PennyLane code and tutorials remain unchanged, the new core
  provides several advantages and improvements:

  - **Faster and more optimized**: The new core provides various performance optimizations, reducing
    pre- and post-processing overhead, and reduces the number of quantum evaluations in certain
    cases.

  - **Support for in-QNode classical processing**: this allows for differentiable classical
    processing within the QNode.

    ```python
    dev = qml.device("default.qubit", wires=1)

    @qml.qnode(dev, interface="tf")
    def circuit(p):
        qml.RX(tf.sin(p[0])**2 + p[1], wires=0)
        return qml.expval(qml.PauliZ(0))
    ```

    The classical processing functions used within the QNode must match
    the QNode interface. Here, we use TensorFlow:

    ```pycon
    >>> params = tf.Variable([0.5, 0.1], dtype=tf.float64)
    >>> with tf.GradientTape() as tape:
    ...     res = circuit(params)
    >>> grad = tape.gradient(res, params)
    >>> print(res)
    tf.Tensor(0.9460913127754935, shape=(), dtype=float64)
    >>> print(grad)
    tf.Tensor([-0.27255248 -0.32390003], shape=(2,), dtype=float64)
    ```

    As a result of this change, quantum decompositions that require classical processing
    are fully supported and end-to-end differentiable in tape mode.

  - **No more Variable wrapping**: QNode arguments no longer become `Variable`
    objects within the QNode.

    ```python
    dev = qml.device("default.qubit", wires=1)

    @qml.qnode(dev)
    def circuit(x):
        print("Parameter value:", x)
        qml.RX(x, wires=0)
        return qml.expval(qml.PauliZ(0))
    ```

    Internal QNode parameters can be easily inspected, printed, and manipulated:

    ```pycon
    >>> circuit(0.5)
    Parameter value: 0.5
    tensor(0.87758256, requires_grad=True)
    ```

  - **Less restrictive QNode signatures**: There is no longer any restriction on the QNode signature; the QNode can be
    defined and called following the same rules as standard Python functions.

    For example, the following QNode uses positional, named, and variable
    keyword arguments:

    ```python
    x = torch.tensor(0.1, requires_grad=True)
    y = torch.tensor([0.2, 0.3], requires_grad=True)
    z = torch.tensor(0.4, requires_grad=True)

    @qml.qnode(dev, interface="torch")
    def circuit(p1, p2=y, **kwargs):
        qml.RX(p1, wires=0)
        qml.RY(p2[0] * p2[1], wires=0)
        qml.RX(kwargs["p3"], wires=0)
        return qml.var(qml.PauliZ(0))
    ```

    When we call the QNode, we may pass the arguments by name
    even if defined positionally; any argument not provided will
    use the default value.

    ```pycon
    >>> res = circuit(p1=x, p3=z)
    >>> print(res)
    tensor(0.2327, dtype=torch.float64, grad_fn=<SelectBackward>)
    >>> res.backward()
    >>> print(x.grad, y.grad, z.grad)
    tensor(0.8396) tensor([0.0289, 0.0193]) tensor(0.8387)
    ```

    This extends to the `qnn` module, where `KerasLayer` and `TorchLayer` modules
    can be created from QNodes with unrestricted signatures.

  - **Smarter measurements:** QNodes can now measure wires more than once, as
    long as all observables are commuting:

    ```python
    @qml.qnode(dev)
    def circuit(x):
        qml.RX(x, wires=0)
        return [
            qml.expval(qml.PauliZ(0)),
            qml.expval(qml.PauliZ(0) @ qml.PauliZ(1))
        ]
    ```

    Further, the `qml.ExpvalCost()` function allows for optimizing
    measurements to reduce the number of quantum evaluations required.

  With the new PennyLane core, there are a few small breaking changes, detailed
  below in the 'Breaking Changes' section.

<h3>Improvements</h3>

* The built-in PennyLane optimizers allow more flexible cost functions. The cost function passed to most optimizers
  may accept any combination of trainable arguments, non-trainable arguments, and keyword arguments.
  [(#959)](https://github.com/PennyLaneAI/pennylane/pull/959)
  [(#1053)](https://github.com/PennyLaneAI/pennylane/pull/1053)

  The full changes apply to:

  * `AdagradOptimizer`
  * `AdamOptimizer`
  * `GradientDescentOptimizer`
  * `MomentumOptimizer`
  * `NesterovMomentumOptimizer`
  * `RMSPropOptimizer`
  * `RotosolveOptimizer`

  The `requires_grad=False` property must mark any non-trainable constant argument.
  The `RotoselectOptimizer` allows passing only keyword arguments.

  Example use:

  ```python
  def cost(x, y, data, scale=1.0):
      return scale * (x[0]-data)**2 + scale * (y-data)**2

  x = np.array([1.], requires_grad=True)
  y = np.array([1.0])
  data = np.array([2.], requires_grad=False)

  opt = qml.GradientDescentOptimizer()

  # the optimizer step and step_and_cost methods can
  # now update multiple parameters at once
  x_new, y_new, data = opt.step(cost, x, y, data, scale=0.5)
  (x_new, y_new, data), value = opt.step_and_cost(cost, x, y, data, scale=0.5)

  # list and tuple unpacking is also supported
  params = (x, y, data)
  params = opt.step(cost, *params)
  ```

* The circuit drawer has been updated to support the inclusion of unused or inactive
  wires, by passing the `show_all_wires` argument.
  [(#1033)](https://github.com/PennyLaneAI/pennylane/pull/1033)

  ```python
  dev = qml.device('default.qubit', wires=[-1, "a", "q2", 0])

  @qml.qnode(dev)
  def circuit():
      qml.Hadamard(wires=-1)
      qml.CNOT(wires=[-1, "q2"])
      return qml.expval(qml.PauliX(wires="q2"))
  ```

  ```pycon
  >>> print(qml.draw(circuit, show_all_wires=True)())
  >>>
   -1: ──H──╭C──┤
    a: ─────│───┤
   q2: ─────╰X──┤ ⟨X⟩
    0: ─────────┤
  ```

* The logic for choosing the 'best' differentiation method has been altered
  to improve performance.
  [(#1008)](https://github.com/PennyLaneAI/pennylane/pull/1008)

  - If the device provides its own gradient, this is now the preferred
    differentiation method.

  - If a device provides additional interface-specific versions that natively support classical
    backpropagation, this is now preferred over the parameter-shift rule.

    Devices define additional interface-specific devices via their `capabilities()` dictionary. For
    example, `default.qubit` supports supplementary devices for TensorFlow, Autograd, and JAX:

    ```python
    {
      "passthru_devices": {
          "tf": "default.qubit.tf",
          "autograd": "default.qubit.autograd",
          "jax": "default.qubit.jax",
      },
    }
    ```

  As a result of this change, if the QNode `diff_method` is not explicitly provided,
  it is possible that the QNode will run on a *supplementary device* of the device that was
  specifically provided:

  ```python
  dev = qml.device("default.qubit", wires=2)
  qml.QNode(dev) # will default to backprop on default.qubit.autograd
  qml.QNode(dev, interface="tf") # will default to backprop on default.qubit.tf
  qml.QNode(dev, interface="jax") # will default to backprop on default.qubit.jax
  ```

* The `default.qubit` device has been updated so that internally it applies operations in a more
  functional style, i.e., by accepting an input state and returning an evolved state.
  [(#1025)](https://github.com/PennyLaneAI/pennylane/pull/1025)

* A new test series, `pennylane/devices/tests/test_compare_default_qubit.py`, has been added, allowing to test if
  a chosen device gives the same result as `default.qubit`.
  [(#897)](https://github.com/PennyLaneAI/pennylane/pull/897)

  Three tests are added:

  - `test_hermitian_expectation`,
  - `test_pauliz_expectation_analytic`, and
  - `test_random_circuit`.

* Adds the following agnostic tensor manipulation functions to the `qml.math` module: `abs`,
  `angle`, `arcsin`, `concatenate`, `dot`, `squeeze`, `sqrt`, `sum`, `take`, `where`. These functions are
  required to fully support end-to-end differentiable Mottonen and Amplitude embedding.
  [(#922)](https://github.com/PennyLaneAI/pennylane/pull/922)
  [(#1011)](https://github.com/PennyLaneAI/pennylane/pull/1011)

* The `qml.math` module now supports JAX.
  [(#985)](https://github.com/XanaduAI/software-docs/pull/274)

* Several improvements have been made to the `Wires` class to reduce overhead and simplify the logic
  of how wire labels are interpreted:
  [(#1019)](https://github.com/PennyLaneAI/pennylane/pull/1019)
  [(#1010)](https://github.com/PennyLaneAI/pennylane/pull/1010)
  [(#1005)](https://github.com/PennyLaneAI/pennylane/pull/1005)
  [(#983)](https://github.com/PennyLaneAI/pennylane/pull/983)
  [(#967)](https://github.com/PennyLaneAI/pennylane/pull/967)

  - If the input `wires` to a wires class instantiation `Wires(wires)` can be iterated over,
    its elements are interpreted as wire labels. Otherwise, `wires` is interpreted as a single wire label.
    The only exception to this are strings, which are always interpreted as a single
    wire label, so users can address wires with labels such as `"ancilla"`.

  - Any type can now be a wire label as long as it is hashable. The hash is used to establish
    the uniqueness of two labels.

  - Indexing wires objects now returns a label, instead of a new `Wires` object. For example:

    ```pycon
    >>> w = Wires([0, 1, 2])
    >>> w[1]
    >>> 1
    ```

  - The check for uniqueness of wires moved from `Wires` instantiation to
    the `qml.wires._process` function in order to reduce overhead from repeated
    creation of `Wires` instances.

  - Calls to the `Wires` class are substantially reduced, for example by avoiding to call
    Wires on Wires instances on `Operation` instantiation, and by using labels instead of
    `Wires` objects inside the default qubit device.

* Adds the `PauliRot` generator to the `qml.operation` module. This
  generator is required to construct the metric tensor.
  [(#963)](https://github.com/PennyLaneAI/pennylane/pull/963)

* The templates are modified to make use of the new `qml.math` module, for framework-agnostic
  tensor manipulation. This allows the template library to be differentiable
  in backpropagation mode (`diff_method="backprop"`).
  [(#873)](https://github.com/PennyLaneAI/pennylane/pull/873)

* The circuit drawer now allows for the wire order to be (optionally) modified:
  [(#992)](https://github.com/PennyLaneAI/pennylane/pull/992)

  ```pycon
  >>> dev = qml.device('default.qubit', wires=["a", -1, "q2"])
  >>> @qml.qnode(dev)
  ... def circuit():
  ...     qml.Hadamard(wires=-1)
  ...     qml.CNOT(wires=["a", "q2"])
  ...     qml.RX(0.2, wires="a")
  ...     return qml.expval(qml.PauliX(wires="q2"))
  ```

  Printing with default wire order of the device:

  ```pycon
  >>> print(circuit.draw())
    a: ─────╭C──RX(0.2)──┤
   -1: ──H──│────────────┤
   q2: ─────╰X───────────┤ ⟨X⟩
  ```

  Changing the wire order:

  ```pycon
  >>> print(circuit.draw(wire_order=["q2", "a", -1]))
   q2: ──╭X───────────┤ ⟨X⟩
    a: ──╰C──RX(0.2)──┤
   -1: ───H───────────┤
  ```

<h3>Breaking changes</h3>

* QNodes using the new PennyLane core will no longer accept ragged arrays as inputs.

* When using the new PennyLane core and the Autograd interface, non-differentiable data passed
  as a QNode argument or a gate must have the `requires_grad` property set to `False`:

  ```python
  @qml.qnode(dev)
  def circuit(weights, data):
      basis_state = np.array([1, 0, 1, 1], requires_grad=False)
      qml.BasisState(basis_state, wires=[0, 1, 2, 3])
      qml.templates.AmplitudeEmbedding(data, wires=[0, 1, 2, 3])
      qml.templates.BasicEntanglerLayers(weights, wires=[0, 1, 2, 3])
      return qml.probs(wires=0)

  data = np.array(data, requires_grad=False)
  weights = np.array(weights, requires_grad=True)
  circuit(weights, data)
  ```

<h3>Bug fixes</h3>

* Fixes an issue where if the constituent observables of a tensor product do not exist in the queue,
  an error is raised. With this fix, they are first queued before annotation occurs.
  [(#1038)](https://github.com/PennyLaneAI/pennylane/pull/1038)

* Fixes an issue with tape expansions where information about sampling
  (specifically the `is_sampled` tape attribute) was not preserved.
  [(#1027)](https://github.com/PennyLaneAI/pennylane/pull/1027)

* Tape expansion was not properly taking into devices that supported inverse operations,
  causing inverse operations to be unnecessarily decomposed. The QNode tape expansion logic, as well
  as the `Operation.expand()` method, has been modified to fix this.
  [(#956)](https://github.com/PennyLaneAI/pennylane/pull/956)

* Fixes an issue where the Autograd interface was not unwrapping non-differentiable
  PennyLane tensors, which can cause issues on some devices.
  [(#941)](https://github.com/PennyLaneAI/pennylane/pull/941)

* `qml.vqe.Hamiltonian` prints any observable with any number of strings.
  [(#987)](https://github.com/PennyLaneAI/pennylane/pull/987)

* Fixes a bug where parameter-shift differentiation would fail if the QNode
  contained a single probability output.
  [(#1007)](https://github.com/PennyLaneAI/pennylane/pull/1007)

* Fixes an issue when using trainable parameters that are lists/arrays with `tape.vjp`.
  [(#1042)](https://github.com/PennyLaneAI/pennylane/pull/1042)

* The `TensorN` observable is updated to support being copied without any parameters or wires passed.
  [(#1047)](https://github.com/PennyLaneAI/pennylane/pull/1047)

* Fixed deprecation warning when importing `Sequence` from `collections` instead of `collections.abc` in `vqe/vqe.py`.
  [(#1051)](https://github.com/PennyLaneAI/pennylane/pull/1051)

<h3>Contributors</h3>

This release contains contributions from (in alphabetical order):

Juan Miguel Arrazola, Thomas Bromley, Olivia Di Matteo, Theodor Isacsson, Josh Izaac, Christina Lee,
Alejandro Montanez, Steven Oud, Chase Roberts, Sankalp Sanand, Maria Schuld, Antal
Száva, David Wierichs, Jiahao Yao.

# Release 0.13.0

<h3>New features since last release</h3>

<h4>Automatically optimize the number of measurements</h4>

* QNodes in tape mode now support returning observables on the same wire whenever the observables are
  qubit-wise commuting Pauli words. Qubit-wise commuting observables can be evaluated with a
  *single* device run as they are diagonal in the same basis, via a shared set of single-qubit rotations.
  [(#882)](https://github.com/PennyLaneAI/pennylane/pull/882)

  The following example shows a single QNode returning the expectation values of
  the qubit-wise commuting Pauli words `XX` and `XI`:

  ```python
  qml.enable_tape()

  @qml.qnode(dev)
  def f(x):
      qml.Hadamard(wires=0)
      qml.Hadamard(wires=1)
      qml.CRot(0.1, 0.2, 0.3, wires=[1, 0])
      qml.RZ(x, wires=1)
      return qml.expval(qml.PauliX(0) @ qml.PauliX(1)), qml.expval(qml.PauliX(0))
  ```

  ```pycon
  >>> f(0.4)
  tensor([0.89431013, 0.9510565 ], requires_grad=True)
  ```

* The `ExpvalCost` class (previously `VQECost`) now provides observable optimization using the
  `optimize` argument, resulting in potentially fewer device executions.
  [(#902)](https://github.com/PennyLaneAI/pennylane/pull/902)

  This is achieved by separating the observables composing the Hamiltonian into qubit-wise
  commuting groups and evaluating those groups on a single QNode using functionality from the
  `qml.grouping` module:

  ```python
  qml.enable_tape()
  commuting_obs = [qml.PauliX(0), qml.PauliX(0) @ qml.PauliZ(1)]
  H = qml.vqe.Hamiltonian([1, 1], commuting_obs)

  dev = qml.device("default.qubit", wires=2)
  ansatz = qml.templates.StronglyEntanglingLayers

  cost_opt = qml.ExpvalCost(ansatz, H, dev, optimize=True)
  cost_no_opt = qml.ExpvalCost(ansatz, H, dev, optimize=False)

  params = qml.init.strong_ent_layers_uniform(3, 2)
  ```

  Grouping these commuting observables leads to fewer device executions:

  ```pycon
  >>> cost_opt(params)
  >>> ex_opt = dev.num_executions
  >>> cost_no_opt(params)
  >>> ex_no_opt = dev.num_executions - ex_opt
  >>> print("Number of executions:", ex_no_opt)
  Number of executions: 2
  >>> print("Number of executions (optimized):", ex_opt)
  Number of executions (optimized): 1
  ```

<h4>New quantum gradient features</h4>

* Compute the analytic gradient of quantum circuits in parallel on supported devices.
  [(#840)](https://github.com/PennyLaneAI/pennylane/pull/840)

  This release introduces support for batch execution of circuits, via a new device API method
  `Device.batch_execute()`. Devices that implement this new API support submitting a batch of
  circuits for *parallel* evaluation simultaneously, which can significantly reduce the computation time.

  Furthermore, if using tape mode and a compatible device, gradient computations will
  automatically make use of the new batch API---providing a speedup during optimization.

* Gradient recipes are now much more powerful, allowing for operations to define their gradient
  via an arbitrary linear combination of circuit evaluations.
  [(#909)](https://github.com/PennyLaneAI/pennylane/pull/909)
  [(#915)](https://github.com/PennyLaneAI/pennylane/pull/915)

  With this change, gradient recipes can now be of the form
  :math:`\frac{\partial}{\partial\phi_k}f(\phi_k) = \sum_{i} c_i f(a_i \phi_k + s_i )`,
  and are no longer restricted to two-term shifts with identical (but opposite in sign) shift values.

  As a result, PennyLane now supports native analytic quantum gradients for the
  controlled rotation operations `CRX`, `CRY`, `CRZ`, and `CRot`. This allows for parameter-shift
  analytic gradients on hardware, without decomposition.

  Note that this is a breaking change for developers; please see the *Breaking Changes* section
  for more details.

* The `qnn.KerasLayer` class now supports differentiating the QNode through classical
  backpropagation in tape mode.
  [(#869)](https://github.com/PennyLaneAI/pennylane/pull/869)

  ```python
  qml.enable_tape()

  dev = qml.device("default.qubit.tf", wires=2)

  @qml.qnode(dev, interface="tf", diff_method="backprop")
  def f(inputs, weights):
      qml.templates.AngleEmbedding(inputs, wires=range(2))
      qml.templates.StronglyEntanglingLayers(weights, wires=range(2))
      return [qml.expval(qml.PauliZ(i)) for i in range(2)]

  weight_shapes = {"weights": (3, 2, 3)}

  qlayer = qml.qnn.KerasLayer(f, weight_shapes, output_dim=2)

  inputs = tf.constant(np.random.random((4, 2)), dtype=tf.float32)

  with tf.GradientTape() as tape:
      out = qlayer(inputs)

  tape.jacobian(out, qlayer.trainable_weights)
  ```

<h4>New operations, templates, and measurements</h4>

* Adds the `qml.density_matrix` QNode return with partial trace capabilities.
  [(#878)](https://github.com/PennyLaneAI/pennylane/pull/878)

  The density matrix over the provided wires is returned, with all other subsystems traced out.
  `qml.density_matrix` currently works for both the `default.qubit` and `default.mixed` devices.

  ```python
  qml.enable_tape()
  dev = qml.device("default.qubit", wires=2)

  def circuit(x):
      qml.PauliY(wires=0)
      qml.Hadamard(wires=1)
      return qml.density_matrix(wires=[1])  # wire 0 is traced out
  ```

* Adds the square-root X gate `SX`. [(#871)](https://github.com/PennyLaneAI/pennylane/pull/871)

  ```python
  dev = qml.device("default.qubit", wires=1)

  @qml.qnode(dev)
  def circuit():
      qml.SX(wires=[0])
      return qml.expval(qml.PauliZ(wires=[0]))
  ```

* Two new hardware-efficient particle-conserving templates have been implemented
  to perform VQE-based quantum chemistry simulations. The new templates apply
  several layers of the particle-conserving entanglers proposed in Figs. 2a and 2b
  of Barkoutsos *et al*., [arXiv:1805.04340](https://arxiv.org/abs/1805.04340)
  [(#875)](https://github.com/PennyLaneAI/pennylane/pull/875)
  [(#876)](https://github.com/PennyLaneAI/pennylane/pull/876)

<h4>Estimate and track resources</h4>

* The `QuantumTape` class now contains basic resource estimation functionality. The method
  `tape.get_resources()` returns a dictionary with a list of the constituent operations and the
  number of times they appear in the circuit. Similarly, `tape.get_depth()` computes the circuit depth.
  [(#862)](https://github.com/PennyLaneAI/pennylane/pull/862)

  ```pycon
  >>> with qml.tape.QuantumTape() as tape:
  ...    qml.Hadamard(wires=0)
  ...    qml.RZ(0.26, wires=1)
  ...    qml.CNOT(wires=[1, 0])
  ...    qml.Rot(1.8, -2.7, 0.2, wires=0)
  ...    qml.Hadamard(wires=1)
  ...    qml.CNOT(wires=[0, 1])
  ...    qml.expval(qml.PauliZ(0) @ qml.PauliZ(1))
  >>> tape.get_resources()
  {'Hadamard': 2, 'RZ': 1, 'CNOT': 2, 'Rot': 1}
  >>> tape.get_depth()
  4
  ```

* The number of device executions over a QNode's lifetime can now be returned using `num_executions`.
  [(#853)](https://github.com/PennyLaneAI/pennylane/pull/853)

  ```pycon
  >>> dev = qml.device("default.qubit", wires=2)
  >>> @qml.qnode(dev)
  ... def circuit(x, y):
  ...    qml.RX(x, wires=[0])
  ...    qml.RY(y, wires=[1])
  ...    qml.CNOT(wires=[0, 1])
  ...    return qml.expval(qml.PauliZ(0) @ qml.PauliX(1))
  >>> for _ in range(10):
  ...    circuit(0.432, 0.12)
  >>> print(dev.num_executions)
  10
  ```

<h3>Improvements</h3>

* Support for tape mode has improved across PennyLane. The following features now work in tape mode:

  - QNode collections [(#863)](https://github.com/PennyLaneAI/pennylane/pull/863)

  - `qnn.ExpvalCost` [(#863)](https://github.com/PennyLaneAI/pennylane/pull/863)
    [(#911)](https://github.com/PennyLaneAI/pennylane/pull/911)

  - `qml.qnn.KerasLayer` [(#869)](https://github.com/PennyLaneAI/pennylane/pull/869)

  - `qml.qnn.TorchLayer` [(#865)](https://github.com/PennyLaneAI/pennylane/pull/865)

  - The `qml.qaoa` module [(#905)](https://github.com/PennyLaneAI/pennylane/pull/905)

* A new function, `qml.refresh_devices()`, has been added, allowing PennyLane to
  rescan installed PennyLane plugins and refresh the device list. In addition, the `qml.device`
  loader will attempt to refresh devices if the required plugin device cannot be found.
  This will result in an improved experience if installing PennyLane and plugins within
  a running Python session (for example, on Google Colab), and avoid the need to
  restart the kernel/runtime.
  [(#907)](https://github.com/PennyLaneAI/pennylane/pull/907)

* When using `grad_fn = qml.grad(cost)` to compute the gradient of a cost function with the Autograd
  interface, the value of the intermediate forward pass is now available via the `grad_fn.forward`
  property
  [(#914)](https://github.com/PennyLaneAI/pennylane/pull/914):

  ```python
  def cost_fn(x, y):
      return 2 * np.sin(x[0]) * np.exp(-x[1]) + x[0] ** 3 + np.cos(y)

  params = np.array([0.1, 0.5], requires_grad=True)
  data = np.array(0.65, requires_grad=False)
  grad_fn = qml.grad(cost_fn)

  grad_fn(params, data)  # perform backprop and evaluate the gradient
  grad_fn.forward  # the cost function value
  ```

* Gradient-based optimizers now have a `step_and_cost` method that returns
  both the next step as well as the objective (cost) function output.
  [(#916)](https://github.com/PennyLaneAI/pennylane/pull/916)

  ```pycon
  >>> opt = qml.GradientDescentOptimizer()
  >>> params, cost = opt.step_and_cost(cost_fn, params)
  ```

* PennyLane provides a new experimental module `qml.proc` which provides framework-agnostic processing
  functions for array and tensor manipulations.
  [(#886)](https://github.com/PennyLaneAI/pennylane/pull/886)

  Given the input tensor-like object, the call is
  dispatched to the corresponding array manipulation framework, allowing for end-to-end
  differentiation to be preserved.

  ```pycon
  >>> x = torch.tensor([1., 2.])
  >>> qml.proc.ones_like(x)
  tensor([1, 1])
  >>> y = tf.Variable([[0], [5]])
  >>> qml.proc.ones_like(y, dtype=np.complex128)
  <tf.Tensor: shape=(2, 1), dtype=complex128, numpy=
  array([[1.+0.j],
         [1.+0.j]])>
  ```

  Note that these functions are experimental, and only a subset of common functionality is
  supported. Furthermore, the names and behaviour of these functions may differ from similar
  functions in common frameworks; please refer to the function docstrings for more details.

* The gradient methods in tape mode now fully separate the quantum and classical processing. Rather
  than returning the evaluated gradients directly, they now return a tuple containing the required
  quantum and classical processing steps.
  [(#840)](https://github.com/PennyLaneAI/pennylane/pull/840)

  ```python
  def gradient_method(idx, param, **options):
      # generate the quantum tapes that must be computed
      # to determine the quantum gradient
      tapes = quantum_gradient_tapes(self)

      def processing_fn(results):
          # perform classical processing on the evaluated tapes
          # returning the evaluated quantum gradient
          return classical_processing(results)

      return tapes, processing_fn
  ```

  The `JacobianTape.jacobian()` method has been similarly modified to accumulate all gradient
  quantum tapes and classical processing functions, evaluate all quantum tapes simultaneously,
  and then apply the post-processing functions to the evaluated tape results.

* The MultiRZ gate now has a defined generator, allowing it to be used in quantum natural gradient
  optimization.
  [(#912)](https://github.com/PennyLaneAI/pennylane/pull/912)

* The CRot gate now has a `decomposition` method, which breaks the gate down into rotations
  and CNOT gates. This allows `CRot` to be used on devices that do not natively support it.
  [(#908)](https://github.com/PennyLaneAI/pennylane/pull/908)

* The classical processing in the `MottonenStatePreparation` template has been largely
  rewritten to use dense matrices and tensor manipulations wherever possible.
  This is in preparation to support differentiation through the template in the future.
  [(#864)](https://github.com/PennyLaneAI/pennylane/pull/864)

* Device-based caching has replaced QNode caching. Caching is now accessed by passing a
  `cache` argument to the device.
  [(#851)](https://github.com/PennyLaneAI/pennylane/pull/851)

  The `cache` argument should be an integer specifying the size of the cache. For example, a
  cache of size 10 is created using:

  ```pycon
  >>> dev = qml.device("default.qubit", wires=2, cache=10)
  ```

* The `Operation`, `Tensor`, and `MeasurementProcess` classes now have the `__copy__` special method
  defined.
  [(#840)](https://github.com/PennyLaneAI/pennylane/pull/840)

  This allows us to ensure that, when a shallow copy is performed of an operation, the
  mutable list storing the operation parameters is *also* shallow copied. Both the old operation and
  the copied operation will continue to share the same parameter data,
  ```pycon
  >>> import copy
  >>> op = qml.RX(0.2, wires=0)
  >>> op2 = copy.copy(op)
  >>> op.data[0] is op2.data[0]
  True
  ```

  however the *list container* is not a reference:

  ```pycon
  >>> op.data is op2.data
  False
  ```

  This allows the parameters of the copied operation to be modified, without mutating
  the parameters of the original operation.

* The `QuantumTape.copy` method has been tweaked so that
  [(#840)](https://github.com/PennyLaneAI/pennylane/pull/840):

  - Optionally, the tape's operations are shallow copied in addition to the tape by passing the
    `copy_operations=True` boolean flag. This allows the copied tape's parameters to be mutated
    without affecting the original tape's parameters. (Note: the two tapes will share parameter data
    *until* one of the tapes has their parameter list modified.)

  - Copied tapes can be cast to another `QuantumTape` subclass by passing the `tape_cls` keyword
    argument.

<h3>Breaking changes</h3>

* Updated how parameter-shift gradient recipes are defined for operations, allowing for
  gradient recipes that are specified as an arbitrary number of terms.
  [(#909)](https://github.com/PennyLaneAI/pennylane/pull/909)

  Previously, `Operation.grad_recipe` was restricted to two-term parameter-shift formulas.
  With this change, the gradient recipe now contains elements of the form
  :math:`[c_i, a_i, s_i]`, resulting in a gradient recipe of
  :math:`\frac{\partial}{\partial\phi_k}f(\phi_k) = \sum_{i} c_i f(a_i \phi_k + s_i )`.

  As this is a breaking change, all custom operations with defined gradient recipes must be
  updated to continue working with PennyLane 0.13. Note though that if `grad_recipe = None`, the
  default gradient recipe remains unchanged, and corresponds to the two terms :math:`[c_0, a_0, s_0]=[1/2, 1, \pi/2]`
  and :math:`[c_1, a_1, s_1]=[-1/2, 1, -\pi/2]` for every parameter.

- The `VQECost` class has been renamed to `ExpvalCost` to reflect its general applicability
  beyond VQE. Use of `VQECost` is still possible but will result in a deprecation warning.
  [(#913)](https://github.com/PennyLaneAI/pennylane/pull/913)

<h3>Bug fixes</h3>

* The `default.qubit.tf` device is updated to handle TensorFlow objects (e.g.,
  `tf.Variable`) as gate parameters correctly when using the `MultiRZ` and
  `CRot` operations.
  [(#921)](https://github.com/PennyLaneAI/pennylane/pull/921)

* PennyLane tensor objects are now unwrapped in BaseQNode when passed as a
  keyword argument to the quantum function.
  [(#903)](https://github.com/PennyLaneAI/pennylane/pull/903)
  [(#893)](https://github.com/PennyLaneAI/pennylane/pull/893)

* The new tape mode now prevents multiple observables from being evaluated on the same wire
  if the observables are not qubit-wise commuting Pauli words.
  [(#882)](https://github.com/PennyLaneAI/pennylane/pull/882)

* Fixes a bug in `default.qubit` whereby inverses of common gates were not being applied
  via efficient gate-specific methods, instead falling back to matrix-vector multiplication.
  The following gates were affected: `PauliX`, `PauliY`, `PauliZ`, `Hadamard`, `SWAP`, `S`,
  `T`, `CNOT`, `CZ`.
  [(#872)](https://github.com/PennyLaneAI/pennylane/pull/872)

* The `PauliRot` operation now gracefully handles single-qubit Paulis, and all-identity Paulis
  [(#860)](https://github.com/PennyLaneAI/pennylane/pull/860).

* Fixes a bug whereby binary Python operators were not properly propagating the `requires_grad`
  attribute to the output tensor.
  [(#889)](https://github.com/PennyLaneAI/pennylane/pull/889)

* Fixes a bug which prevents `TorchLayer` from doing `backward` when CUDA is enabled.
  [(#899)](https://github.com/PennyLaneAI/pennylane/pull/899)

* Fixes a bug where multi-threaded execution of `QNodeCollection` sometimes fails
  because of simultaneous queuing. This is fixed by adding thread locking during queuing.
  [(#910)](https://github.com/PennyLaneAI/pennylane/pull/918)

* Fixes a bug in `QuantumTape.set_parameters()`. The previous implementation assumed
  that the `self.trainable_parms` set would always be iterated over in increasing integer
  order. However, this is not guaranteed behaviour, and can lead to the incorrect tape parameters
  being set if this is not the case.
  [(#923)](https://github.com/PennyLaneAI/pennylane/pull/923)

* Fixes broken error message if a QNode is instantiated with an unknown exception.
  [(#930)](https://github.com/PennyLaneAI/pennylane/pull/930)

<h3>Contributors</h3>

This release contains contributions from (in alphabetical order):

Juan Miguel Arrazola, Thomas Bromley, Christina Lee, Alain Delgado Gran, Olivia Di Matteo, Anthony
Hayes, Theodor Isacsson, Josh Izaac, Soran Jahangiri, Nathan Killoran, Shumpei Kobayashi, Romain
Moyard, Zeyue Niu, Maria Schuld, Antal Száva.

# Release 0.12.0

<h3>New features since last release</h3>

<h4>New and improved simulators</h4>

* PennyLane now supports a new device, `default.mixed`, designed for
  simulating mixed-state quantum computations. This enables native
  support for implementing noisy channels in a circuit, which generally
  map pure states to mixed states.
  [(#794)](https://github.com/PennyLaneAI/pennylane/pull/794)
  [(#807)](https://github.com/PennyLaneAI/pennylane/pull/807)
  [(#819)](https://github.com/PennyLaneAI/pennylane/pull/819)

  The device can be initialized as
  ```pycon
  >>> dev = qml.device("default.mixed", wires=1)
  ```

  This allows the construction of QNodes that include non-unitary operations,
  such as noisy channels:

  ```pycon
  >>> @qml.qnode(dev)
  ... def circuit(params):
  ...     qml.RX(params[0], wires=0)
  ...     qml.RY(params[1], wires=0)
  ...     qml.AmplitudeDamping(0.5, wires=0)
  ...     return qml.expval(qml.PauliZ(0))
  >>> print(circuit([0.54, 0.12]))
  0.9257702929524184
  >>> print(circuit([0, np.pi]))
  0.0
  ```

<h4>New tools for optimizing measurements</h4>

* The new `grouping` module provides functionality for grouping simultaneously measurable Pauli word
  observables.
  [(#761)](https://github.com/PennyLaneAI/pennylane/pull/761)
  [(#850)](https://github.com/PennyLaneAI/pennylane/pull/850)
  [(#852)](https://github.com/PennyLaneAI/pennylane/pull/852)

  - The `optimize_measurements` function will take as input a list of Pauli word observables and
    their corresponding coefficients (if any), and will return the partitioned Pauli terms
    diagonalized in the measurement basis and the corresponding diagonalizing circuits.

    ```python
    from pennylane.grouping import optimize_measurements
    h, nr_qubits = qml.qchem.molecular_hamiltonian("h2", "h2.xyz")
    rotations, grouped_ops, grouped_coeffs = optimize_measurements(h.ops, h.coeffs, grouping="qwc")
    ```

    The diagonalizing circuits of `rotations` correspond to the diagonalized Pauli word groupings of
    `grouped_ops`.

  - Pauli word partitioning utilities are performed by the `PauliGroupingStrategy`
    class. An input list of Pauli words can be partitioned into mutually commuting,
    qubit-wise-commuting, or anticommuting groupings.

    For example, partitioning Pauli words into anticommutative groupings by the Recursive Largest
    First (RLF) graph colouring heuristic:

    ```python
    from pennylane import PauliX, PauliY, PauliZ, Identity
    from pennylane.grouping import group_observables
    pauli_words = [
        Identity('a') @ Identity('b'),
        Identity('a') @ PauliX('b'),
        Identity('a') @ PauliY('b'),
        PauliZ('a') @ PauliX('b'),
        PauliZ('a') @ PauliY('b'),
        PauliZ('a') @ PauliZ('b')
    ]
    groupings = group_observables(pauli_words, grouping_type='anticommuting', method='rlf')
    ```

  - Various utility functions are included for obtaining and manipulating Pauli
    words in the binary symplectic vector space representation.

    For instance, two Pauli words may be converted to their binary vector representation:

    ```pycon
    >>> from pennylane.grouping import pauli_to_binary
    >>> from pennylane.wires import Wires
    >>> wire_map = {Wires('a'): 0, Wires('b'): 1}
    >>> pauli_vec_1 = pauli_to_binary(qml.PauliX('a') @ qml.PauliY('b'))
    >>> pauli_vec_2 = pauli_to_binary(qml.PauliZ('a') @ qml.PauliZ('b'))
    >>> pauli_vec_1
    [1. 1. 0. 1.]
    >>> pauli_vec_2
    [0. 0. 1. 1.]
    ```

    Their product up to a phase may be computed by taking the sum of their binary vector
    representations, and returned in the operator representation.

    ```pycon
    >>> from pennylane.grouping import binary_to_pauli
    >>> binary_to_pauli((pauli_vec_1 + pauli_vec_2) % 2, wire_map)
    Tensor product ['PauliY', 'PauliX']: 0 params, wires ['a', 'b']
    ```

    For more details on the grouping module, see the
    [grouping module documentation](https://pennylane.readthedocs.io/en/stable/code/qml_grouping.html)


<h4>Returning the quantum state from simulators</h4>

* The quantum state of a QNode can now be returned using the `qml.state()` return function.
  [(#818)](https://github.com/XanaduAI/pennylane/pull/818)

  ```python
  import pennylane as qml

  dev = qml.device("default.qubit", wires=3)
  qml.enable_tape()

  @qml.qnode(dev)
  def qfunc(x, y):
      qml.RZ(x, wires=0)
      qml.CNOT(wires=[0, 1])
      qml.RY(y, wires=1)
      qml.CNOT(wires=[0, 2])
      return qml.state()

  >>> qfunc(0.56, 0.1)
  array([0.95985437-0.27601028j, 0.        +0.j        ,
         0.04803275-0.01381203j, 0.        +0.j        ,
         0.        +0.j        , 0.        +0.j        ,
         0.        +0.j        , 0.        +0.j        ])
  ```

  Differentiating the state is currently available when using the
  classical backpropagation differentiation method (`diff_method="backprop"`) with a compatible device,
  and when using the new tape mode.

<h4>New operations and channels</h4>

* PennyLane now includes standard channels such as the Amplitude-damping,
  Phase-damping, and Depolarizing channels, as well as the ability
  to make custom qubit channels.
  [(#760)](https://github.com/PennyLaneAI/pennylane/pull/760)
  [(#766)](https://github.com/PennyLaneAI/pennylane/pull/766)
  [(#778)](https://github.com/PennyLaneAI/pennylane/pull/778)

* The controlled-Y operation is now available via `qml.CY`. For devices that do
  not natively support the controlled-Y operation, it will be decomposed
  into `qml.RY`, `qml.CNOT`, and `qml.S` operations.
  [(#806)](https://github.com/PennyLaneAI/pennylane/pull/806)

<h4>Preview the next-generation PennyLane QNode</h4>

* The new PennyLane `tape` module provides a re-formulated QNode class, rewritten from the ground-up,
  that uses a new `QuantumTape` object to represent the QNode's quantum circuit. Tape mode
  provides several advantages over the standard PennyLane QNode.
  [(#785)](https://github.com/PennyLaneAI/pennylane/pull/785)
  [(#792)](https://github.com/PennyLaneAI/pennylane/pull/792)
  [(#796)](https://github.com/PennyLaneAI/pennylane/pull/796)
  [(#800)](https://github.com/PennyLaneAI/pennylane/pull/800)
  [(#803)](https://github.com/PennyLaneAI/pennylane/pull/803)
  [(#804)](https://github.com/PennyLaneAI/pennylane/pull/804)
  [(#805)](https://github.com/PennyLaneAI/pennylane/pull/805)
  [(#808)](https://github.com/PennyLaneAI/pennylane/pull/808)
  [(#810)](https://github.com/PennyLaneAI/pennylane/pull/810)
  [(#811)](https://github.com/PennyLaneAI/pennylane/pull/811)
  [(#815)](https://github.com/PennyLaneAI/pennylane/pull/815)
  [(#820)](https://github.com/PennyLaneAI/pennylane/pull/820)
  [(#823)](https://github.com/PennyLaneAI/pennylane/pull/823)
  [(#824)](https://github.com/PennyLaneAI/pennylane/pull/824)
  [(#829)](https://github.com/PennyLaneAI/pennylane/pull/829)

  - Support for in-QNode classical processing: Tape mode allows for differentiable classical
    processing within the QNode.

  - No more Variable wrapping: In tape mode, QNode arguments no longer become `Variable`
    objects within the QNode.

  - Less restrictive QNode signatures: There is no longer any restriction on the QNode signature;
    the QNode can be defined and called following the same rules as standard Python functions.

  - Unifying all QNodes: The tape-mode QNode merges all QNodes (including the
    `JacobianQNode` and the `PassthruQNode`) into a single unified QNode, with
    identical behaviour regardless of the differentiation type.

  - Optimizations: Tape mode provides various performance optimizations, reducing pre- and
    post-processing overhead, and reduces the number of quantum evaluations in certain cases.

  Note that tape mode is **experimental**, and does not currently have feature-parity with the
  existing QNode. [Feedback and bug reports](https://github.com/PennyLaneAI/pennylane/issues) are
  encouraged and will help improve the new tape mode.

  Tape mode can be enabled globally via the `qml.enable_tape` function, without changing your
  PennyLane code:

  ```python
  qml.enable_tape()
  dev = qml.device("default.qubit", wires=1)

  @qml.qnode(dev, interface="tf")
  def circuit(p):
      print("Parameter value:", p)
      qml.RX(tf.sin(p[0])**2 + p[1], wires=0)
      return qml.expval(qml.PauliZ(0))
  ```

  For more details, please see the [tape mode
  documentation](https://pennylane.readthedocs.io/en/stable/code/qml_tape.html).

<h3>Improvements</h3>

* QNode caching has been introduced, allowing the QNode to keep track of the results of previous
  device executions and reuse those results in subsequent calls.
  Note that QNode caching is only supported in the new and experimental tape-mode.
  [(#817)](https://github.com/PennyLaneAI/pennylane/pull/817)

  Caching is available by passing a `caching` argument to the QNode:

  ```python
  dev = qml.device("default.qubit", wires=2)
  qml.enable_tape()

  @qml.qnode(dev, caching=10)  # cache up to 10 evaluations
  def qfunc(x):
      qml.RX(x, wires=0)
      qml.RX(0.3, wires=1)
      qml.CNOT(wires=[0, 1])
      return qml.expval(qml.PauliZ(1))

  qfunc(0.1)  # first evaluation executes on the device
  qfunc(0.1)  # second evaluation accesses the cached result
  ```

* Sped up the application of certain gates in `default.qubit` by using array/tensor
  manipulation tricks. The following gates are affected: `PauliX`, `PauliY`, `PauliZ`,
  `Hadamard`, `SWAP`, `S`, `T`, `CNOT`, `CZ`.
  [(#772)](https://github.com/PennyLaneAI/pennylane/pull/772)

* The computation of marginal probabilities has been made more efficient for devices
  with a large number of wires, achieving in some cases a 5x speedup.
  [(#799)](https://github.com/PennyLaneAI/pennylane/pull/799)

* Adds arithmetic operations (addition, tensor product,
  subtraction, and scalar multiplication) between `Hamiltonian`,
  `Tensor`, and `Observable` objects, and inline arithmetic
  operations between Hamiltonians and other observables.
  [(#765)](https://github.com/PennyLaneAI/pennylane/pull/765)

  Hamiltonians can now easily be defined as sums of observables:

  ```pycon3
  >>> H = 3 * qml.PauliZ(0) - (qml.PauliX(0) @ qml.PauliX(1)) + qml.Hamiltonian([4], [qml.PauliZ(0)])
  >>> print(H)
  (7.0) [Z0] + (-1.0) [X0 X1]
  ```

* Adds `compare()` method to `Observable` and `Hamiltonian` classes, which allows
  for comparison between observable quantities.
  [(#765)](https://github.com/PennyLaneAI/pennylane/pull/765)

  ```pycon3
  >>> H = qml.Hamiltonian([1], [qml.PauliZ(0)])
  >>> obs = qml.PauliZ(0) @ qml.Identity(1)
  >>> print(H.compare(obs))
  True
  ```

  ```pycon3
  >>> H = qml.Hamiltonian([2], [qml.PauliZ(0)])
  >>> obs = qml.PauliZ(1) @ qml.Identity(0)
  >>> print(H.compare(obs))
  False
  ```

* Adds `simplify()` method to the `Hamiltonian` class.
  [(#765)](https://github.com/PennyLaneAI/pennylane/pull/765)

  ```pycon3
  >>> H = qml.Hamiltonian([1, 2], [qml.PauliZ(0), qml.PauliZ(0) @ qml.Identity(1)])
  >>> H.simplify()
  >>> print(H)
  (3.0) [Z0]
  ```

* Added a new bit-flip mixer to the `qml.qaoa` module.
  [(#774)](https://github.com/PennyLaneAI/pennylane/pull/774)

* Summation of two `Wires` objects is now supported and will return
  a `Wires` object containing the set of all wires defined by the
  terms in the summation.
  [(#812)](https://github.com/PennyLaneAI/pennylane/pull/812)

<h3>Breaking changes</h3>

* The PennyLane NumPy module now returns scalar (zero-dimensional) arrays where
  Python scalars were previously returned.
  [(#820)](https://github.com/PennyLaneAI/pennylane/pull/820)
  [(#833)](https://github.com/PennyLaneAI/pennylane/pull/833)

  For example, this affects array element indexing, and summation:

  ```pycon
  >>> x = np.array([1, 2, 3], requires_grad=False)
  >>> x[0]
  tensor(1, requires_grad=False)
  >>> np.sum(x)
  tensor(6, requires_grad=True)
  ```

  This may require small updates to user code. A convenience method, `np.tensor.unwrap()`,
  has been added to help ease the transition. This converts PennyLane NumPy tensors
  to standard NumPy arrays and Python scalars:

  ```pycon
  >>> x = np.array(1.543, requires_grad=False)
  >>> x.unwrap()
  1.543
  ```

  Note, however, that information regarding array differentiability will be
  lost.

* The device capabilities dictionary has been redesigned, for clarity and robustness. In particular,
  the capabilities dictionary is now inherited from the parent class, various keys have more
  expressive names, and all keys are now defined in the base device class. For more details, please
  [refer to the developer
  documentation](https://pennylane.readthedocs.io/en/stable/development/plugins.html#device-capabilities).
  [(#781)](https://github.com/PennyLaneAI/pennylane/pull/781/files)

<h3>Bug fixes</h3>

* Changed to use lists for storing variable values inside `BaseQNode`
  allowing complex matrices to be passed to `QubitUnitary`.
  [(#773)](https://github.com/PennyLaneAI/pennylane/pull/773)

* Fixed a bug within `default.qubit`, resulting in greater efficiency
  when applying a state vector to all wires on the device.
  [(#849)](https://github.com/PennyLaneAI/pennylane/pull/849)

<h3>Documentation</h3>

* Equations have been added to the `qml.sample` and `qml.probs` docstrings
  to clarify the mathematical foundation of the performed measurements.
  [(#843)](https://github.com/PennyLaneAI/pennylane/pull/843)

<h3>Contributors</h3>

This release contains contributions from (in alphabetical order):

Aroosa Ijaz, Juan Miguel Arrazola, Thomas Bromley, Jack Ceroni, Alain Delgado Gran, Josh Izaac,
Soran Jahangiri, Nathan Killoran, Robert Lang, Cedric Lin, Olivia Di Matteo, Nicolás Quesada, Maria
Schuld, Antal Száva.

# Release 0.11.0

<h3>New features since last release</h3>

<h4>New and improved simulators</h4>

* Added a new device, `default.qubit.autograd`, a pure-state qubit simulator written using Autograd.
  This device supports classical backpropagation (`diff_method="backprop"`); this can
  be faster than the parameter-shift rule for computing quantum gradients
  when the number of parameters to be optimized is large.
  [(#721)](https://github.com/XanaduAI/pennylane/pull/721)

  ```pycon
  >>> dev = qml.device("default.qubit.autograd", wires=1)
  >>> @qml.qnode(dev, diff_method="backprop")
  ... def circuit(x):
  ...     qml.RX(x[1], wires=0)
  ...     qml.Rot(x[0], x[1], x[2], wires=0)
  ...     return qml.expval(qml.PauliZ(0))
  >>> weights = np.array([0.2, 0.5, 0.1])
  >>> grad_fn = qml.grad(circuit)
  >>> print(grad_fn(weights))
  array([-2.25267173e-01, -1.00864546e+00,  6.93889390e-18])
  ```

  See the [device documentation](https://pennylane.readthedocs.io/en/stable/code/api/pennylane.devices.default_qubit_autograd.DefaultQubitAutograd.html) for more details.

* A new experimental C++ state-vector simulator device is now available, `lightning.qubit`. It
  uses the C++ Eigen library to perform fast linear algebra calculations for simulating quantum
  state-vector evolution.

  `lightning.qubit` is currently in beta; it can be installed via `pip`:

  ```console
  $ pip install pennylane-lightning
  ```

  Once installed, it can be used as a PennyLane device:

  ```pycon
  >>> dev = qml.device("lightning.qubit", wires=2)
  ```

  For more details, please see the [lightning qubit documentation](https://pennylane-lightning.readthedocs.io).

<h4>New algorithms and templates</h4>

* Added built-in QAOA functionality via the new `qml.qaoa` module.
  [(#712)](https://github.com/PennyLaneAI/pennylane/pull/712)
  [(#718)](https://github.com/PennyLaneAI/pennylane/pull/718)
  [(#741)](https://github.com/PennyLaneAI/pennylane/pull/741)
  [(#720)](https://github.com/PennyLaneAI/pennylane/pull/720)

  This includes the following features:

  * New `qml.qaoa.x_mixer` and `qml.qaoa.xy_mixer` functions for defining Pauli-X and XY
    mixer Hamiltonians.

  * MaxCut: The `qml.qaoa.maxcut` function allows easy construction of the cost Hamiltonian
    and recommended mixer Hamiltonian for solving the MaxCut problem for a supplied graph.

  * Layers: `qml.qaoa.cost_layer` and `qml.qaoa.mixer_layer` take cost and mixer
    Hamiltonians, respectively, and apply the corresponding QAOA cost and mixer layers
    to the quantum circuit

  For example, using PennyLane to construct and solve a MaxCut problem with QAOA:

  ```python
  wires = range(3)
  graph = Graph([(0, 1), (1, 2), (2, 0)])
  cost_h, mixer_h = qaoa.maxcut(graph)

  def qaoa_layer(gamma, alpha):
      qaoa.cost_layer(gamma, cost_h)
      qaoa.mixer_layer(alpha, mixer_h)

  def antatz(params, **kwargs):

      for w in wires:
          qml.Hadamard(wires=w)

      # repeat the QAOA layer two times
      qml.layer(qaoa_layer, 2, params[0], params[1])

  dev = qml.device('default.qubit', wires=len(wires))
  cost_function = qml.VQECost(ansatz, cost_h, dev)
  ```

* Added an `ApproxTimeEvolution` template to the PennyLane templates module, which
  can be used to implement Trotterized time-evolution under a Hamiltonian.
  [(#710)](https://github.com/XanaduAI/pennylane/pull/710)

  <img src="https://pennylane.readthedocs.io/en/latest/_static/templates/subroutines/approx_time_evolution.png" width=50%/>

* Added a `qml.layer` template-constructing function, which takes a unitary, and
  repeatedly applies it on a set of wires to a given depth.
  [(#723)](https://github.com/PennyLaneAI/pennylane/pull/723)

  ```python
  def subroutine():
      qml.Hadamard(wires=[0])
      qml.CNOT(wires=[0, 1])
      qml.PauliX(wires=[1])

  dev = qml.device('default.qubit', wires=3)

  @qml.qnode(dev)
  def circuit():
      qml.layer(subroutine, 3)
      return [qml.expval(qml.PauliZ(0)), qml.expval(qml.PauliZ(1))]
  ```

  This creates the following circuit:
  ```pycon
  >>> circuit()
  >>> print(circuit.draw())
  0: ──H──╭C──X──H──╭C──X──H──╭C──X──┤ ⟨Z⟩
  1: ─────╰X────────╰X────────╰X─────┤ ⟨Z⟩
  ```

* Added the `qml.utils.decompose_hamiltonian` function. This function can be used to
  decompose a Hamiltonian into a linear combination of Pauli operators.
  [(#671)](https://github.com/XanaduAI/pennylane/pull/671)

  ```pycon
  >>> A = np.array(
  ... [[-2, -2+1j, -2, -2],
  ... [-2-1j,  0,  0, -1],
  ... [-2,  0, -2, -1],
  ... [-2, -1, -1,  0]])
  >>> coeffs, obs_list = decompose_hamiltonian(A)
  ```

<h4>New device features</h4>

* It is now possible to specify custom wire labels, such as `['anc1', 'anc2', 0, 1, 3]`, where the labels
  can be strings or numbers.
  [(#666)](https://github.com/XanaduAI/pennylane/pull/666)

  Custom wire labels are defined by passing a list to the `wires` argument when creating the device:

  ```pycon
  >>> dev = qml.device("default.qubit", wires=['anc1', 'anc2', 0, 1, 3])
  ```

  Quantum operations should then be invoked with these custom wire labels:

  ``` pycon
  >>> @qml.qnode(dev)
  >>> def circuit():
  ...    qml.Hadamard(wires='anc2')
  ...    qml.CNOT(wires=['anc1', 3])
  ...    ...
  ```

  The existing behaviour, in which the number of wires is specified on device initialization,
  continues to work as usual. This gives a default behaviour where wires are labelled
  by consecutive integers.

  ```pycon
  >>> dev = qml.device("default.qubit", wires=5)
  ```

* An integrated device test suite has been added, which can be used
  to run basic integration tests on core or external devices.
  [(#695)](https://github.com/PennyLaneAI/pennylane/pull/695)
  [(#724)](https://github.com/PennyLaneAI/pennylane/pull/724)
  [(#733)](https://github.com/PennyLaneAI/pennylane/pull/733)

  The test can be invoked against a particular device by calling the `pl-device-test`
  command line program:

  ```console
  $ pl-device-test --device=default.qubit --shots=1234 --analytic=False
  ```

  If the tests are run on external devices, the device and its dependencies must be
  installed locally. For more details, please see the
  [plugin test documentation](http://pennylane.readthedocs.io/en/latest/code/api/pennylane.devices.tests.html).

<h3>Improvements</h3>

* The functions implementing the quantum circuits building the Unitary Coupled-Cluster
  (UCCSD) VQE ansatz have been improved, with a more consistent naming convention and
  improved docstrings.
  [(#748)](https://github.com/PennyLaneAI/pennylane/pull/748)

  The changes include:

  - The terms *1particle-1hole (ph)* and *2particle-2hole (pphh)* excitations
    were replaced with the names *single* and *double* excitations, respectively.

  - The non-differentiable arguments in the `UCCSD` template were renamed accordingly:
    `ph` → `s_wires`, `pphh` → `d_wires`

  - The term *virtual*, previously used to refer the *unoccupied* orbitals, was discarded.

  - The Usage Details sections were updated and improved.

* Added support for TensorFlow 2.3 and PyTorch 1.6.
  [(#725)](https://github.com/PennyLaneAI/pennylane/pull/725)

* Returning probabilities is now supported from photonic QNodes.
  As with qubit QNodes, photonic QNodes returning probabilities are
  end-to-end differentiable.
  [(#699)](https://github.com/XanaduAI/pennylane/pull/699/)

  ```pycon
  >>> dev = qml.device("strawberryfields.fock", wires=2, cutoff_dim=5)
  >>> @qml.qnode(dev)
  ... def circuit(a):
  ...     qml.Displacement(a, 0, wires=0)
  ...     return qml.probs(wires=0)
  >>> print(circuit(0.5))
  [7.78800783e-01 1.94700196e-01 2.43375245e-02 2.02812704e-03 1.26757940e-04]
  ```

<h3>Breaking changes</h3>

* The `pennylane.plugins` and `pennylane.beta.plugins` folders have been renamed to
  `pennylane.devices` and `pennylane.beta.devices`, to reflect their content better.
  [(#726)](https://github.com/XanaduAI/pennylane/pull/726)

<h3>Bug fixes</h3>

* The PennyLane interface conversion functions can now convert QNodes with
  pre-existing interfaces.
  [(#707)](https://github.com/XanaduAI/pennylane/pull/707)

<h3>Documentation</h3>

* The interfaces section of the documentation has been renamed to 'Interfaces and training',
  and updated with the latest variable handling details.
  [(#753)](https://github.com/PennyLaneAI/pennylane/pull/753)

<h3>Contributors</h3>

This release contains contributions from (in alphabetical order):

Juan Miguel Arrazola, Thomas Bromley, Jack Ceroni, Alain Delgado Gran, Shadab Hussain, Theodor
Isacsson, Josh Izaac, Nathan Killoran, Maria Schuld, Antal Száva, Nicola Vitucci.

# Release 0.10.0

<h3>New features since last release</h3>

<h4>New and improved simulators</h4>

* Added a new device, `default.qubit.tf`, a pure-state qubit simulator written using TensorFlow.
  As a result, it supports classical backpropagation as a means to compute the Jacobian. This can
  be faster than the parameter-shift rule for computing quantum gradients
  when the number of parameters to be optimized is large.

  `default.qubit.tf` is designed to be used with end-to-end classical backpropagation
  (`diff_method="backprop"`) with the TensorFlow interface. This is the default method
  of differentiation when creating a QNode with this device.

  Using this method, the created QNode is a 'white-box' that is
  tightly integrated with your TensorFlow computation, including
  [AutoGraph](https://www.tensorflow.org/guide/function) support:

  ```pycon
  >>> dev = qml.device("default.qubit.tf", wires=1)
  >>> @tf.function
  ... @qml.qnode(dev, interface="tf", diff_method="backprop")
  ... def circuit(x):
  ...     qml.RX(x[1], wires=0)
  ...     qml.Rot(x[0], x[1], x[2], wires=0)
  ...     return qml.expval(qml.PauliZ(0))
  >>> weights = tf.Variable([0.2, 0.5, 0.1])
  >>> with tf.GradientTape() as tape:
  ...     res = circuit(weights)
  >>> print(tape.gradient(res, weights))
  tf.Tensor([-2.2526717e-01 -1.0086454e+00  1.3877788e-17], shape=(3,), dtype=float32)
  ```

  See the `default.qubit.tf`
  [documentation](https://pennylane.ai/en/stable/code/api/pennylane.beta.plugins.DefaultQubitTF.html)
  for more details.

* The [default.tensor plugin](https://github.com/XanaduAI/pennylane/blob/master/pennylane/beta/plugins/default_tensor.py)
  has been significantly upgraded. It now allows two different
  tensor network representations to be used: `"exact"` and `"mps"`. The former uses a
  exact factorized representation of quantum states, while the latter uses a matrix product state
  representation.
  ([#572](https://github.com/XanaduAI/pennylane/pull/572))
  ([#599](https://github.com/XanaduAI/pennylane/pull/599))

<h4>New machine learning functionality and integrations</h4>

* PennyLane QNodes can now be converted into Torch layers, allowing for creation of quantum and
  hybrid models using the `torch.nn` API.
  [(#588)](https://github.com/XanaduAI/pennylane/pull/588)

  A PennyLane QNode can be converted into a `torch.nn` layer using the `qml.qnn.TorchLayer` class:

  ```pycon
  >>> @qml.qnode(dev)
  ... def qnode(inputs, weights_0, weight_1):
  ...    # define the circuit
  ...    # ...

  >>> weight_shapes = {"weights_0": 3, "weight_1": 1}
  >>> qlayer = qml.qnn.TorchLayer(qnode, weight_shapes)
  ```

  A hybrid model can then be easily constructed:

  ```pycon
  >>> model = torch.nn.Sequential(qlayer, torch.nn.Linear(2, 2))
  ```

* Added a new "reversible" differentiation method which can be used in simulators, but not hardware.

  The reversible approach is similar to backpropagation, but trades off extra computation for
  enhanced memory efficiency. Where backpropagation caches the state tensors at each step during
  a simulated evolution, the reversible method only caches the final pre-measurement state.

  Compared to the parameter-shift method, the reversible method can be faster or slower,
  depending on the density and location of parametrized gates in a circuit
  (circuits with higher density of parametrized gates near the end of the circuit will see a benefit).
  [(#670)](https://github.com/XanaduAI/pennylane/pull/670)

  ```pycon
  >>> dev = qml.device("default.qubit", wires=2)
  ... @qml.qnode(dev, diff_method="reversible")
  ... def circuit(x):
  ...     qml.RX(x, wires=0)
  ...     qml.RX(x, wires=0)
  ...     qml.CNOT(wires=[0,1])
  ...     return qml.expval(qml.PauliZ(0))
  >>> qml.grad(circuit)(0.5)
  (array(-0.47942554),)
  ```

<h4>New templates and cost functions</h4>

* Added the new templates `UCCSD`, `SingleExcitationUnitary`, and`DoubleExcitationUnitary`,
  which together implement the Unitary Coupled-Cluster Singles and Doubles (UCCSD) ansatz
  to perform VQE-based quantum chemistry simulations using PennyLane-QChem.
  [(#622)](https://github.com/XanaduAI/pennylane/pull/622)
  [(#638)](https://github.com/XanaduAI/pennylane/pull/638)
  [(#654)](https://github.com/XanaduAI/pennylane/pull/654)
  [(#659)](https://github.com/XanaduAI/pennylane/pull/659)
  [(#622)](https://github.com/XanaduAI/pennylane/pull/622)

* Added module `pennylane.qnn.cost` with class `SquaredErrorLoss`. The module contains classes
  to calculate losses and cost functions on circuits with trainable parameters.
  [(#642)](https://github.com/XanaduAI/pennylane/pull/642)

<h3>Improvements</h3>

* Improves the wire management by making the `Operator.wires` attribute a `wires` object.
  [(#666)](https://github.com/XanaduAI/pennylane/pull/666)

* A significant improvement with respect to how QNodes and interfaces mark quantum function
  arguments as differentiable when using Autograd, designed to improve performance and make
  QNodes more intuitive.
  [(#648)](https://github.com/XanaduAI/pennylane/pull/648)
  [(#650)](https://github.com/XanaduAI/pennylane/pull/650)

  In particular, the following changes have been made:

  - A new `ndarray` subclass `pennylane.numpy.tensor`, which extends NumPy arrays with
    the keyword argument and attribute `requires_grad`. Tensors which have `requires_grad=False`
    are treated as non-differentiable by the Autograd interface.

  - A new subpackage `pennylane.numpy`, which wraps `autograd.numpy` such that NumPy functions
    accept the `requires_grad` keyword argument, and allows Autograd to differentiate
    `pennylane.numpy.tensor` objects.

  - The `argnum` argument to `qml.grad` is now optional; if not provided, arguments explicitly
    marked as `requires_grad=False` are excluded for the list of differentiable arguments.
    The ability to pass `argnum` has been retained for backwards compatibility, and
    if present the old behaviour persists.

* The QNode Torch interface now inspects QNode positional arguments.
  If any argument does not have the attribute `requires_grad=True`, it
  is automatically excluded from quantum gradient computations.
  [(#652)](https://github.com/XanaduAI/pennylane/pull/652)
  [(#660)](https://github.com/XanaduAI/pennylane/pull/660)

* The QNode TF interface now inspects QNode positional arguments.
  If any argument is not being watched by a `tf.GradientTape()`,
  it is automatically excluded from quantum gradient computations.
  [(#655)](https://github.com/XanaduAI/pennylane/pull/655)
  [(#660)](https://github.com/XanaduAI/pennylane/pull/660)

* QNodes have two new public methods: `QNode.set_trainable_args()` and `QNode.get_trainable_args()`.
  These are designed to be called by interfaces, to specify to the QNode which of its
  input arguments are differentiable. Arguments which are non-differentiable will not be converted
  to PennyLane Variable objects within the QNode.
  [(#660)](https://github.com/XanaduAI/pennylane/pull/660)

* Added `decomposition` method to PauliX, PauliY, PauliZ, S, T, Hadamard, and PhaseShift gates, which
  decomposes each of these gates into rotation gates.
  [(#668)](https://github.com/XanaduAI/pennylane/pull/668)

* The `CircuitGraph` class now supports serializing contained circuit operations
  and measurement basis rotations to an OpenQASM2.0 script via the new
  `CircuitGraph.to_openqasm()` method.
  [(#623)](https://github.com/XanaduAI/pennylane/pull/623)

<h3>Breaking changes</h3>

* Removes support for Python 3.5.
  [(#639)](https://github.com/XanaduAI/pennylane/pull/639)

<h3>Documentation</h3>

* Various small typos were fixed.

<h3>Contributors</h3>

This release contains contributions from (in alphabetical order):

Thomas Bromley, Jack Ceroni, Alain Delgado Gran, Theodor Isacsson, Josh Izaac,
Nathan Killoran, Maria Schuld, Antal Száva, Nicola Vitucci.


# Release 0.9.0

<h3>New features since last release</h3>

<h4>New machine learning integrations</h4>

* PennyLane QNodes can now be converted into Keras layers, allowing for creation of quantum and
  hybrid models using the Keras API.
  [(#529)](https://github.com/XanaduAI/pennylane/pull/529)

  A PennyLane QNode can be converted into a Keras layer using the `KerasLayer` class:

  ```python
  from pennylane.qnn import KerasLayer

  @qml.qnode(dev)
  def circuit(inputs, weights_0, weight_1):
     # define the circuit
     # ...

  weight_shapes = {"weights_0": 3, "weight_1": 1}
  qlayer = qml.qnn.KerasLayer(circuit, weight_shapes, output_dim=2)
  ```

  A hybrid model can then be easily constructed:

  ```python
  model = tf.keras.models.Sequential([qlayer, tf.keras.layers.Dense(2)])
  ```

* Added a new type of QNode, `qml.qnodes.PassthruQNode`. For simulators which are coded in an
  external library which supports automatic differentiation, PennyLane will treat a PassthruQNode as
  a "white box", and rely on the external library to directly provide gradients via backpropagation.
  This can be more efficient than the using parameter-shift rule for a large number of parameters.
  [(#488)](https://github.com/XanaduAI/pennylane/pull/488)

  Currently this behaviour is supported by PennyLane's `default.tensor.tf` device backend,
  compatible with the `'tf'` interface using TensorFlow 2:

  ```python
  dev = qml.device('default.tensor.tf', wires=2)

  @qml.qnode(dev, diff_method="backprop")
  def circuit(params):
      qml.RX(params[0], wires=0)
      qml.RX(params[1], wires=1)
      qml.CNOT(wires=[0, 1])
      return qml.expval(qml.PauliZ(0))

  qnode = PassthruQNode(circuit, dev)
  params = tf.Variable([0.3, 0.1])

  with tf.GradientTape() as tape:
      tape.watch(params)
      res = qnode(params)

  grad = tape.gradient(res, params)
  ```

<h4>New optimizers</h4>

* Added the `qml.RotosolveOptimizer`, a gradient-free optimizer
  that minimizes the quantum function by updating each parameter,
  one-by-one, via a closed-form expression while keeping other parameters
  fixed.
  [(#636)](https://github.com/XanaduAI/pennylane/pull/636)
  [(#539)](https://github.com/XanaduAI/pennylane/pull/539)

* Added the `qml.RotoselectOptimizer`, which uses Rotosolve to
  minimizes a quantum function with respect to both the
  rotation operations applied and the rotation parameters.
  [(#636)](https://github.com/XanaduAI/pennylane/pull/636)
  [(#539)](https://github.com/XanaduAI/pennylane/pull/539)

  For example, given a quantum function `f` that accepts parameters `x`
  and a list of corresponding rotation operations `generators`,
  the Rotoselect optimizer will, at each step, update both the parameter
  values and the list of rotation gates to minimize the loss:

  ```pycon
  >>> opt = qml.optimize.RotoselectOptimizer()
  >>> x = [0.3, 0.7]
  >>> generators = [qml.RX, qml.RY]
  >>> for _ in range(100):
  ...     x, generators = opt.step(f, x, generators)
  ```


<h4>New operations</h4>

* Added the `PauliRot` gate, which performs an arbitrary
  Pauli rotation on multiple qubits, and the `MultiRZ` gate,
  which performs a rotation generated by a tensor product
  of Pauli Z operators.
  [(#559)](https://github.com/XanaduAI/pennylane/pull/559)

  ```python
  dev = qml.device('default.qubit', wires=4)

  @qml.qnode(dev)
  def circuit(angle):
      qml.PauliRot(angle, "IXYZ", wires=[0, 1, 2, 3])
      return [qml.expval(qml.PauliZ(wire)) for wire in [0, 1, 2, 3]]
  ```

  ```pycon
  >>> circuit(0.4)
  [1.         0.92106099 0.92106099 1.        ]
  >>> print(circuit.draw())
   0: ──╭RI(0.4)──┤ ⟨Z⟩
   1: ──├RX(0.4)──┤ ⟨Z⟩
   2: ──├RY(0.4)──┤ ⟨Z⟩
   3: ──╰RZ(0.4)──┤ ⟨Z⟩
  ```

  If the `PauliRot` gate is not supported on the target device, it will
  be decomposed into `Hadamard`, `RX` and `MultiRZ` gates. Note that
  identity gates in the Pauli word result in untouched wires:

  ```pycon
  >>> print(circuit.draw())
   0: ───────────────────────────────────┤ ⟨Z⟩
   1: ──H──────────╭RZ(0.4)──H───────────┤ ⟨Z⟩
   2: ──RX(1.571)──├RZ(0.4)──RX(-1.571)──┤ ⟨Z⟩
   3: ─────────────╰RZ(0.4)──────────────┤ ⟨Z⟩
  ```

  If the `MultiRZ` gate is not supported, it will be decomposed into
  `CNOT` and `RZ` gates:

  ```pycon
  >>> print(circuit.draw())
   0: ──────────────────────────────────────────────────┤ ⟨Z⟩
   1: ──H──────────────╭X──RZ(0.4)──╭X──────H───────────┤ ⟨Z⟩
   2: ──RX(1.571)──╭X──╰C───────────╰C──╭X──RX(-1.571)──┤ ⟨Z⟩
   3: ─────────────╰C───────────────────╰C──────────────┤ ⟨Z⟩
  ```

* PennyLane now provides `DiagonalQubitUnitary` for diagonal gates, that are e.g.,
  encountered in IQP circuits. These kinds of gates can be evaluated much faster on
  a simulator device.
  [(#567)](https://github.com/XanaduAI/pennylane/pull/567)

  The gate can be used, for example, to efficiently simulate oracles:

  ```python
  dev = qml.device('default.qubit', wires=3)

  # Function as a bitstring
  f = np.array([1, 0, 0, 1, 1, 0, 1, 0])

  @qml.qnode(dev)
  def circuit(weights1, weights2):
      qml.templates.StronglyEntanglingLayers(weights1, wires=[0, 1, 2])

      # Implements the function as a phase-kickback oracle
      qml.DiagonalQubitUnitary((-1)**f, wires=[0, 1, 2])

      qml.templates.StronglyEntanglingLayers(weights2, wires=[0, 1, 2])
      return [qml.expval(qml.PauliZ(w)) for w in range(3)]
  ```

* Added the `TensorN` CVObservable that can represent the tensor product of the
  `NumberOperator` on photonic backends.
  [(#608)](https://github.com/XanaduAI/pennylane/pull/608)

<h4>New templates</h4>

* Added the `ArbitraryUnitary` and `ArbitraryStatePreparation` templates, which use
  `PauliRot` gates to perform an arbitrary unitary and prepare an arbitrary basis
  state with the minimal number of parameters.
  [(#590)](https://github.com/XanaduAI/pennylane/pull/590)

  ```python
  dev = qml.device('default.qubit', wires=3)

  @qml.qnode(dev)
  def circuit(weights1, weights2):
        qml.templates.ArbitraryStatePreparation(weights1, wires=[0, 1, 2])
        qml.templates.ArbitraryUnitary(weights2, wires=[0, 1, 2])
        return qml.probs(wires=[0, 1, 2])
  ```

* Added the `IQPEmbedding` template, which encodes inputs into the diagonal gates of an
  IQP circuit.
  [(#605)](https://github.com/XanaduAI/pennylane/pull/605)

  <img src="https://pennylane.readthedocs.io/en/latest/_images/iqp.png"
  width=50%></img>

* Added the `SimplifiedTwoDesign` template, which implements the circuit
  design of [Cerezo et al. (2020)](<https://arxiv.org/abs/2001.00550>).
  [(#556)](https://github.com/XanaduAI/pennylane/pull/556)

  <img src="https://pennylane.readthedocs.io/en/latest/_images/simplified_two_design.png"
  width=50%></img>

* Added the `BasicEntanglerLayers` template, which is a simple layer architecture
  of rotations and CNOT nearest-neighbour entanglers.
  [(#555)](https://github.com/XanaduAI/pennylane/pull/555)

  <img src="https://pennylane.readthedocs.io/en/latest/_images/basic_entangler.png"
  width=50%></img>

* PennyLane now offers a broadcasting function to easily construct templates:
  `qml.broadcast()` takes single quantum operations or other templates and applies
  them to wires in a specific pattern.
  [(#515)](https://github.com/XanaduAI/pennylane/pull/515)
  [(#522)](https://github.com/XanaduAI/pennylane/pull/522)
  [(#526)](https://github.com/XanaduAI/pennylane/pull/526)
  [(#603)](https://github.com/XanaduAI/pennylane/pull/603)

  For example, we can use broadcast to repeat a custom template
  across multiple wires:

  ```python
  from pennylane.templates import template

  @template
  def mytemplate(pars, wires):
      qml.Hadamard(wires=wires)
      qml.RY(pars, wires=wires)

  dev = qml.device('default.qubit', wires=3)

  @qml.qnode(dev)
  def circuit(pars):
      qml.broadcast(mytemplate, pattern="single", wires=[0,1,2], parameters=pars)
      return qml.expval(qml.PauliZ(0))
  ```

  ```pycon
  >>> circuit([1, 1, 0.1])
  -0.841470984807896
  >>> print(circuit.draw())
   0: ──H──RY(1.0)──┤ ⟨Z⟩
   1: ──H──RY(1.0)──┤
   2: ──H──RY(0.1)──┤
  ```

  For other available patterns, see the
  [broadcast function documentation](https://pennylane.readthedocs.io/en/latest/code/api/pennylane.broadcast.html).

<h3>Breaking changes</h3>

* The `QAOAEmbedding` now uses the new `MultiRZ` gate as a `ZZ` entangler,
  which changes the convention. While
  previously, the `ZZ` gate in the embedding was implemented as

  ```python
  CNOT(wires=[wires[0], wires[1]])
  RZ(2 * parameter, wires=wires[0])
  CNOT(wires=[wires[0], wires[1]])
  ```

  the `MultiRZ` corresponds to

  ```python
  CNOT(wires=[wires[1], wires[0]])
  RZ(parameter, wires=wires[0])
  CNOT(wires=[wires[1], wires[0]])
  ```

  which differs in the factor of `2`, and fixes a bug in the
  wires that the `CNOT` was applied to.
  [(#609)](https://github.com/XanaduAI/pennylane/pull/609)

* Probability methods are handled by `QubitDevice` and device method
  requirements are modified to simplify plugin development.
  [(#573)](https://github.com/XanaduAI/pennylane/pull/573)

* The internal variables `All` and `Any` to mark an `Operation` as acting on all or any
  wires have been renamed to `AllWires` and `AnyWires`.
  [(#614)](https://github.com/XanaduAI/pennylane/pull/614)

<h3>Improvements</h3>

* A new `Wires` class was introduced for the internal
  bookkeeping of wire indices.
  [(#615)](https://github.com/XanaduAI/pennylane/pull/615)

* Improvements to the speed/performance of the `default.qubit` device.
  [(#567)](https://github.com/XanaduAI/pennylane/pull/567)
  [(#559)](https://github.com/XanaduAI/pennylane/pull/559)

* Added the `"backprop"` and `"device"` differentiation methods to the `qnode`
  decorator.
  [(#552)](https://github.com/XanaduAI/pennylane/pull/552)

  - `"backprop"`: Use classical backpropagation. Default on simulator
    devices that are classically end-to-end differentiable.
    The returned QNode can only be used with the same machine learning
    framework (e.g., `default.tensor.tf` simulator with the `tensorflow` interface).

  - `"device"`: Queries the device directly for the gradient.

  Using the `"backprop"` differentiation method with the `default.tensor.tf`
  device, the created QNode is a 'white-box', and is tightly integrated with
  the overall TensorFlow computation:

  ```python
  >>> dev = qml.device("default.tensor.tf", wires=1)
  >>> @qml.qnode(dev, interface="tf", diff_method="backprop")
  >>> def circuit(x):
  ...     qml.RX(x[1], wires=0)
  ...     qml.Rot(x[0], x[1], x[2], wires=0)
  ...     return qml.expval(qml.PauliZ(0))
  >>> vars = tf.Variable([0.2, 0.5, 0.1])
  >>> with tf.GradientTape() as tape:
  ...     res = circuit(vars)
  >>> tape.gradient(res, vars)
  <tf.Tensor: shape=(3,), dtype=float32, numpy=array([-2.2526717e-01, -1.0086454e+00,  1.3877788e-17], dtype=float32)>
  ```

* The circuit drawer now displays inverted operations, as well as wires
  where probabilities are returned from the device:
  [(#540)](https://github.com/XanaduAI/pennylane/pull/540)

  ```python
  >>> @qml.qnode(dev)
  ... def circuit(theta):
  ...     qml.RX(theta, wires=0)
  ...     qml.CNOT(wires=[0, 1])
  ...     qml.S(wires=1).inv()
  ...     return qml.probs(wires=[0, 1])
  >>> circuit(0.2)
  array([0.99003329, 0.        , 0.        , 0.00996671])
  >>> print(circuit.draw())
  0: ──RX(0.2)──╭C───────╭┤ Probs
  1: ───────────╰X──S⁻¹──╰┤ Probs
  ```

* You can now evaluate the metric tensor of a VQE Hamiltonian via the new
  `VQECost.metric_tensor` method. This allows `VQECost` objects to be directly
  optimized by the quantum natural gradient optimizer (`qml.QNGOptimizer`).
  [(#618)](https://github.com/XanaduAI/pennylane/pull/618)

* The input check functions in `pennylane.templates.utils` are now public
  and visible in the API documentation.
  [(#566)](https://github.com/XanaduAI/pennylane/pull/566)

* Added keyword arguments for step size and order to the `qnode` decorator, as well as
  the `QNode` and `JacobianQNode` classes. This enables the user to set the step size
  and order when using finite difference methods. These options are also exposed when
  creating QNode collections.
  [(#530)](https://github.com/XanaduAI/pennylane/pull/530)
  [(#585)](https://github.com/XanaduAI/pennylane/pull/585)
  [(#587)](https://github.com/XanaduAI/pennylane/pull/587)

* The decomposition for the `CRY` gate now uses the simpler form `RY @ CNOT @ RY @ CNOT`
  [(#547)](https://github.com/XanaduAI/pennylane/pull/547)

* The underlying queuing system was refactored, removing the `qml._current_context`
  property that held the currently active `QNode` or `OperationRecorder`. Now, all
  objects that expose a queue for operations inherit from `QueuingContext` and
  register their queue globally.
  [(#548)](https://github.com/XanaduAI/pennylane/pull/548)

* The PennyLane repository has a new benchmarking tool which supports the comparison of different git revisions.
  [(#568)](https://github.com/XanaduAI/pennylane/pull/568)
  [(#560)](https://github.com/XanaduAI/pennylane/pull/560)
  [(#516)](https://github.com/XanaduAI/pennylane/pull/516)

<h3>Documentation</h3>

* Updated the development section by creating a landing page with links to sub-pages
  containing specific guides.
  [(#596)](https://github.com/XanaduAI/pennylane/pull/596)

* Extended the developer's guide by a section explaining how to add new templates.
  [(#564)](https://github.com/XanaduAI/pennylane/pull/564)

<h3>Bug fixes</h3>

* `tf.GradientTape().jacobian()` can now be evaluated on QNodes using the TensorFlow interface.
  [(#626)](https://github.com/XanaduAI/pennylane/pull/626)

* `RandomLayers()` is now compatible with the qiskit devices.
  [(#597)](https://github.com/XanaduAI/pennylane/pull/597)

* `DefaultQubit.probability()` now returns the correct probability when called with
  `device.analytic=False`.
  [(#563)](https://github.com/XanaduAI/pennylane/pull/563)

* Fixed a bug in the `StronglyEntanglingLayers` template, allowing it to
  work correctly when applied to a single wire.
  [(544)](https://github.com/XanaduAI/pennylane/pull/544)

* Fixed a bug when inverting operations with decompositions; operations marked as inverted
  are now correctly inverted when the fallback decomposition is called.
  [(#543)](https://github.com/XanaduAI/pennylane/pull/543)

* The `QNode.print_applied()` method now correctly displays wires where
  `qml.prob()` is being returned.
  [#542](https://github.com/XanaduAI/pennylane/pull/542)

<h3>Contributors</h3>

This release contains contributions from (in alphabetical order):

Ville Bergholm, Lana Bozanic, Thomas Bromley, Theodor Isacsson, Josh Izaac, Nathan Killoran,
Maggie Li, Johannes Jakob Meyer, Maria Schuld, Sukin Sim, Antal Száva.

# Release 0.8.1

<h3>Improvements</h3>

* Beginning of support for Python 3.8, with the test suite
  now being run in a Python 3.8 environment.
  [(#501)](https://github.com/XanaduAI/pennylane/pull/501)

<h3>Documentation</h3>

* Present templates as a gallery of thumbnails showing the
  basic circuit architecture.
  [(#499)](https://github.com/XanaduAI/pennylane/pull/499)

<h3>Bug fixes</h3>

* Fixed a bug where multiplying a QNode parameter by 0 caused a divide
  by zero error when calculating the parameter shift formula.
  [(#512)](https://github.com/XanaduAI/pennylane/pull/512)

* Fixed a bug where the shape of differentiable QNode arguments
  was being cached on the first construction, leading to indexing
  errors if the QNode was re-evaluated if the argument changed shape.
  [(#505)](https://github.com/XanaduAI/pennylane/pull/505)

<h3>Contributors</h3>

This release contains contributions from (in alphabetical order):

Ville Bergholm, Josh Izaac, Johannes Jakob Meyer, Maria Schuld, Antal Száva.

# Release 0.8.0

<h3>New features since last release</h3>

* Added a quantum chemistry package, `pennylane.qchem`, which supports
  integration with OpenFermion, Psi4, PySCF, and OpenBabel.
  [(#453)](https://github.com/XanaduAI/pennylane/pull/453)

  Features include:

  - Generate the qubit Hamiltonians directly starting with the atomic structure of the molecule.
  - Calculate the mean-field (Hartree-Fock) electronic structure of molecules.
  - Allow to define an active space based on the number of active electrons and active orbitals.
  - Perform the fermionic-to-qubit transformation of the electronic Hamiltonian by
    using different functions implemented in OpenFermion.
  - Convert OpenFermion's QubitOperator to a Pennylane `Hamiltonian` class.
  - Perform a Variational Quantum Eigensolver (VQE) computation with this Hamiltonian in PennyLane.

  Check out the [quantum chemistry quickstart](https://pennylane.readthedocs.io/en/latest/introduction/chemistry.html), as well the quantum chemistry and VQE tutorials.

* PennyLane now has some functions and classes for creating and solving VQE
  problems. [(#467)](https://github.com/XanaduAI/pennylane/pull/467)

  - `qml.Hamiltonian`: a lightweight class for representing qubit Hamiltonians
  - `qml.VQECost`: a class for quickly constructing a differentiable cost function
    given a circuit ansatz, Hamiltonian, and one or more devices

    ```python
    >>> H = qml.vqe.Hamiltonian(coeffs, obs)
    >>> cost = qml.VQECost(ansatz, hamiltonian, dev, interface="torch")
    >>> params = torch.rand([4, 3])
    >>> cost(params)
    tensor(0.0245, dtype=torch.float64)
    ```

* Added a circuit drawing feature that provides a text-based representation
  of a QNode instance. It can be invoked via `qnode.draw()`. The user can specify
  to display variable names instead of variable values and choose either an ASCII
  or Unicode charset.
  [(#446)](https://github.com/XanaduAI/pennylane/pull/446)

  Consider the following circuit as an example:
  ```python3
  @qml.qnode(dev)
  def qfunc(a, w):
      qml.Hadamard(0)
      qml.CRX(a, wires=[0, 1])
      qml.Rot(w[0], w[1], w[2], wires=[1])
      qml.CRX(-a, wires=[0, 1])

      return qml.expval(qml.PauliZ(0) @ qml.PauliZ(1))
  ```

  We can draw the circuit after it has been executed:

  ```python
  >>> result = qfunc(2.3, [1.2, 3.2, 0.7])
  >>> print(qfunc.draw())
   0: ──H──╭C────────────────────────────╭C─────────╭┤ ⟨Z ⊗ Z⟩
   1: ─────╰RX(2.3)──Rot(1.2, 3.2, 0.7)──╰RX(-2.3)──╰┤ ⟨Z ⊗ Z⟩
  >>> print(qfunc.draw(charset="ascii"))
   0: --H--+C----------------------------+C---------+| <Z @ Z>
   1: -----+RX(2.3)--Rot(1.2, 3.2, 0.7)--+RX(-2.3)--+| <Z @ Z>
  >>> print(qfunc.draw(show_variable_names=True))
   0: ──H──╭C─────────────────────────────╭C─────────╭┤ ⟨Z ⊗ Z⟩
   1: ─────╰RX(a)──Rot(w[0], w[1], w[2])──╰RX(-1*a)──╰┤ ⟨Z ⊗ Z⟩
  ```

* Added `QAOAEmbedding` and its parameter initialization
  as a new trainable template.
  [(#442)](https://github.com/XanaduAI/pennylane/pull/442)

  <img src="https://pennylane.readthedocs.io/en/latest/_images/qaoa_layers.png"
  width=70%></img>

* Added the `qml.probs()` measurement function, allowing QNodes
  to differentiate variational circuit probabilities
  on simulators and hardware.
  [(#432)](https://github.com/XanaduAI/pennylane/pull/432)

  ```python
  @qml.qnode(dev)
  def circuit(x):
      qml.Hadamard(wires=0)
      qml.RY(x, wires=0)
      qml.RX(x, wires=1)
      qml.CNOT(wires=[0, 1])
      return qml.probs(wires=[0])
  ```
  Executing this circuit gives the marginal probability of wire 1:
  ```python
  >>> circuit(0.2)
  [0.40066533 0.59933467]
  ```
  QNodes that return probabilities fully support autodifferentiation.

* Added the convenience load functions `qml.from_pyquil`, `qml.from_quil` and
  `qml.from_quil_file` that convert pyQuil objects and Quil code to PennyLane
  templates. This feature requires version 0.8 or above of the PennyLane-Forest
  plugin.
  [(#459)](https://github.com/XanaduAI/pennylane/pull/459)

* Added a `qml.inv` method that inverts templates and sequences of Operations.
  Added a `@qml.template` decorator that makes templates return the queued Operations.
  [(#462)](https://github.com/XanaduAI/pennylane/pull/462)

  For example, using this function to invert a template inside a QNode:

  ```python3
      @qml.template
      def ansatz(weights, wires):
          for idx, wire in enumerate(wires):
              qml.RX(weights[idx], wires=[wire])

          for idx in range(len(wires) - 1):
              qml.CNOT(wires=[wires[idx], wires[idx + 1]])

      dev = qml.device('default.qubit', wires=2)

      @qml.qnode(dev)
      def circuit(weights):
          qml.inv(ansatz(weights, wires=[0, 1]))
          return qml.expval(qml.PauliZ(0) @ qml.PauliZ(1))
    ```

* Added the `QNodeCollection` container class, that allows independent
  QNodes to be stored and evaluated simultaneously. Experimental support
  for asynchronous evaluation of contained QNodes is provided with the
  `parallel=True` keyword argument.
  [(#466)](https://github.com/XanaduAI/pennylane/pull/466)

* Added a high level `qml.map` function, that maps a quantum
  circuit template over a list of observables or devices, returning
  a `QNodeCollection`.
  [(#466)](https://github.com/XanaduAI/pennylane/pull/466)

  For example:

  ```python3
  >>> def my_template(params, wires, **kwargs):
  >>>    qml.RX(params[0], wires=wires[0])
  >>>    qml.RX(params[1], wires=wires[1])
  >>>    qml.CNOT(wires=wires)

  >>> obs_list = [qml.PauliX(0) @ qml.PauliZ(1), qml.PauliZ(0) @ qml.PauliX(1)]
  >>> dev = qml.device("default.qubit", wires=2)
  >>> qnodes = qml.map(my_template, obs_list, dev, measure="expval")
  >>> qnodes([0.54, 0.12])
  array([-0.06154835  0.99280864])
  ```

* Added high level `qml.sum`, `qml.dot`, `qml.apply` functions
  that act on QNode collections.
  [(#466)](https://github.com/XanaduAI/pennylane/pull/466)

  `qml.apply` allows vectorized functions to act over the entire QNode
  collection:
  ```python
  >>> qnodes = qml.map(my_template, obs_list, dev, measure="expval")
  >>> cost = qml.apply(np.sin, qnodes)
  >>> cost([0.54, 0.12])
  array([-0.0615095  0.83756375])
  ```

  `qml.sum` and `qml.dot` take the sum of a QNode collection, and a
  dot product of tensors/arrays/QNode collections, respectively.

<h3>Breaking changes</h3>

* Deprecated the old-style `QNode` such that only the new-style `QNode` and its syntax can be used,
  moved all related files from the `pennylane/beta` folder to `pennylane`.
  [(#440)](https://github.com/XanaduAI/pennylane/pull/440)

<h3>Improvements</h3>

* Added the `Tensor.prune()` method and the `Tensor.non_identity_obs` property for extracting
  non-identity instances from the observables making up a `Tensor` instance.
  [(#498)](https://github.com/XanaduAI/pennylane/pull/498)

* Renamed the `expt.tensornet` and `expt.tensornet.tf` devices to `default.tensor` and
  `default.tensor.tf`.
  [(#495)](https://github.com/XanaduAI/pennylane/pull/495)

* Added a serialization method to the `CircuitGraph` class that is used to create a unique
  hash for each quantum circuit graph.
  [(#470)](https://github.com/XanaduAI/pennylane/pull/470)

* Added the `Observable.eigvals` method to return the eigenvalues of observables.
  [(#449)](https://github.com/XanaduAI/pennylane/pull/449)

* Added the `Observable.diagonalizing_gates` method to return the gates
  that diagonalize an observable in the computational basis.
  [(#454)](https://github.com/XanaduAI/pennylane/pull/454)

* Added the `Operator.matrix` method to return the matrix representation
  of an operator in the computational basis.
  [(#454)](https://github.com/XanaduAI/pennylane/pull/454)

* Added a `QubitDevice` class which implements common functionalities of plugin devices such that
  plugin devices can rely on these implementations. The new `QubitDevice` also includes
  a new `execute` method, which allows for more convenient plugin design. In addition, `QubitDevice`
  also unifies the way samples are generated on qubit-based devices.
  [(#452)](https://github.com/XanaduAI/pennylane/pull/452)
  [(#473)](https://github.com/XanaduAI/pennylane/pull/473)

* Improved documentation of `AmplitudeEmbedding` and `BasisEmbedding` templates.
  [(#441)](https://github.com/XanaduAI/pennylane/pull/441)
  [(#439)](https://github.com/XanaduAI/pennylane/pull/439)

* Codeblocks in the documentation now have a 'copy' button for easily
  copying examples.
  [(#437)](https://github.com/XanaduAI/pennylane/pull/437)

<h3>Documentation</h3>

* Update the developers plugin guide to use QubitDevice.
  [(#483)](https://github.com/XanaduAI/pennylane/pull/483)

<h3>Bug fixes</h3>

* Fixed a bug in `CVQNode._pd_analytic`, where non-descendant observables were not
  Heisenberg-transformed before evaluating the partial derivatives when using the
  order-2 parameter-shift method, resulting in an erroneous Jacobian for some circuits.
  [(#433)](https://github.com/XanaduAI/pennylane/pull/433)

<h3>Contributors</h3>

This release contains contributions from (in alphabetical order):

Juan Miguel Arrazola, Ville Bergholm, Alain Delgado Gran, Olivia Di Matteo,
Theodor Isacsson, Josh Izaac, Soran Jahangiri, Nathan Killoran, Johannes Jakob Meyer,
Zeyue Niu, Maria Schuld, Antal Száva.

# Release 0.7.0

<h3>New features since last release</h3>

* Custom padding constant in `AmplitudeEmbedding` is supported (see 'Breaking changes'.)
  [(#419)](https://github.com/XanaduAI/pennylane/pull/419)

* `StronglyEntanglingLayer` and `RandomLayer` now work with a single wire.
  [(#409)](https://github.com/XanaduAI/pennylane/pull/409)
  [(#413)](https://github.com/XanaduAI/pennylane/pull/413)

* Added support for applying the inverse of an `Operation` within a circuit.
  [(#377)](https://github.com/XanaduAI/pennylane/pull/377)

* Added an `OperationRecorder()` context manager, that allows templates
  and quantum functions to be executed while recording events. The
  recorder can be used with and without QNodes as a debugging utility.
  [(#388)](https://github.com/XanaduAI/pennylane/pull/388)

* Operations can now specify a decomposition that is used when the desired operation
  is not supported on the target device.
  [(#396)](https://github.com/XanaduAI/pennylane/pull/396)

* The ability to load circuits from external frameworks as templates
  has been added via the new `qml.load()` function. This feature
  requires plugin support --- this initial release provides support
  for Qiskit circuits and QASM files when `pennylane-qiskit` is installed,
  via the functions `qml.from_qiskit` and `qml.from_qasm`.
  [(#418)](https://github.com/XanaduAI/pennylane/pull/418)

* An experimental tensor network device has been added
  [(#416)](https://github.com/XanaduAI/pennylane/pull/416)
  [(#395)](https://github.com/XanaduAI/pennylane/pull/395)
  [(#394)](https://github.com/XanaduAI/pennylane/pull/394)
  [(#380)](https://github.com/XanaduAI/pennylane/pull/380)

* An experimental tensor network device which uses TensorFlow for
  backpropagation has been added
  [(#427)](https://github.com/XanaduAI/pennylane/pull/427)

* Custom padding constant in `AmplitudeEmbedding` is supported (see 'Breaking changes'.)
  [(#419)](https://github.com/XanaduAI/pennylane/pull/419)

<h3>Breaking changes</h3>

* The `pad` parameter in `AmplitudeEmbedding()` is now either `None` (no automatic padding), or a
  number that is used as the padding constant.
  [(#419)](https://github.com/XanaduAI/pennylane/pull/419)

* Initialization functions now return a single array of weights per function. Utilities for multi-weight templates
  `Interferometer()` and `CVNeuralNetLayers()` are provided.
  [(#412)](https://github.com/XanaduAI/pennylane/pull/412)

* The single layer templates `RandomLayer()`, `CVNeuralNetLayer()` and `StronglyEntanglingLayer()`
  have been turned into private functions `_random_layer()`, `_cv_neural_net_layer()` and
  `_strongly_entangling_layer()`. Recommended use is now via the corresponding `Layers()` templates.
  [(#413)](https://github.com/XanaduAI/pennylane/pull/413)

<h3>Improvements</h3>

* Added extensive input checks in templates.
  [(#419)](https://github.com/XanaduAI/pennylane/pull/419)

* Templates integration tests are rewritten - now cover keyword/positional argument passing,
  interfaces and combinations of templates.
  [(#409)](https://github.com/XanaduAI/pennylane/pull/409)
  [(#419)](https://github.com/XanaduAI/pennylane/pull/419)

* State vector preparation operations in the `default.qubit` plugin can now be
  applied to subsets of wires, and are restricted to being the first operation
  in a circuit.
  [(#346)](https://github.com/XanaduAI/pennylane/pull/346)

* The `QNode` class is split into a hierarchy of simpler classes.
  [(#354)](https://github.com/XanaduAI/pennylane/pull/354)
  [(#398)](https://github.com/XanaduAI/pennylane/pull/398)
  [(#415)](https://github.com/XanaduAI/pennylane/pull/415)
  [(#417)](https://github.com/XanaduAI/pennylane/pull/417)
  [(#425)](https://github.com/XanaduAI/pennylane/pull/425)

* Added the gates U1, U2 and U3 parametrizing arbitrary unitaries on 1, 2 and 3
  qubits and the Toffoli gate to the set of qubit operations.
  [(#396)](https://github.com/XanaduAI/pennylane/pull/396)

* Changes have been made to accomodate the movement of the main function
  in `pytest._internal` to `pytest._internal.main` in pip 19.3.
  [(#404)](https://github.com/XanaduAI/pennylane/pull/404)

* Added the templates `BasisStatePreparation` and `MottonenStatePreparation` that use
  gates to prepare a basis state and an arbitrary state respectively.
  [(#336)](https://github.com/XanaduAI/pennylane/pull/336)

* Added decompositions for `BasisState` and `QubitStateVector` based on state
  preparation templates.
  [(#414)](https://github.com/XanaduAI/pennylane/pull/414)

* Replaces the pseudo-inverse in the quantum natural gradient optimizer
  (which can be numerically unstable) with `np.linalg.solve`.
  [(#428)](https://github.com/XanaduAI/pennylane/pull/428)

<h3>Contributors</h3>

This release contains contributions from (in alphabetical order):

Ville Bergholm, Josh Izaac, Nathan Killoran, Angus Lowe, Johannes Jakob Meyer,
Oluwatobi Ogunbayo, Maria Schuld, Antal Száva.

# Release 0.6.1

<h3>New features since last release</h3>

* Added a `print_applied` method to QNodes, allowing the operation
  and observable queue to be printed as last constructed.
  [(#378)](https://github.com/XanaduAI/pennylane/pull/378)

<h3>Improvements</h3>

* A new `Operator` base class is introduced, which is inherited by both the
  `Observable` class and the `Operation` class.
  [(#355)](https://github.com/XanaduAI/pennylane/pull/355)

* Removed deprecated `@abstractproperty` decorators
  in `_device.py`.
  [(#374)](https://github.com/XanaduAI/pennylane/pull/374)

* The `CircuitGraph` class is updated to deal with `Operation` instances directly.
  [(#344)](https://github.com/XanaduAI/pennylane/pull/344)

* Comprehensive gradient tests have been added for the interfaces.
  [(#381)](https://github.com/XanaduAI/pennylane/pull/381)

<h3>Documentation</h3>

* The new restructured documentation has been polished and updated.
  [(#387)](https://github.com/XanaduAI/pennylane/pull/387)
  [(#375)](https://github.com/XanaduAI/pennylane/pull/375)
  [(#372)](https://github.com/XanaduAI/pennylane/pull/372)
  [(#370)](https://github.com/XanaduAI/pennylane/pull/370)
  [(#369)](https://github.com/XanaduAI/pennylane/pull/369)
  [(#367)](https://github.com/XanaduAI/pennylane/pull/367)
  [(#364)](https://github.com/XanaduAI/pennylane/pull/364)

* Updated the development guides.
  [(#382)](https://github.com/XanaduAI/pennylane/pull/382)
  [(#379)](https://github.com/XanaduAI/pennylane/pull/379)

* Added all modules, classes, and functions to the API section
  in the documentation.
  [(#373)](https://github.com/XanaduAI/pennylane/pull/373)

<h3>Bug fixes</h3>

* Replaces the existing `np.linalg.norm` normalization with hand-coded
  normalization, allowing `AmplitudeEmbedding` to be used with differentiable
  parameters. AmplitudeEmbedding tests have been added and improved.
  [(#376)](https://github.com/XanaduAI/pennylane/pull/376)

<h3>Contributors</h3>

This release contains contributions from (in alphabetical order):

Ville Bergholm, Josh Izaac, Nathan Killoran, Maria Schuld, Antal Száva

# Release 0.6.0

<h3>New features since last release</h3>

* The devices `default.qubit` and `default.gaussian` have a new initialization parameter
  `analytic` that indicates if expectation values and variances should be calculated
  analytically and not be estimated from data.
  [(#317)](https://github.com/XanaduAI/pennylane/pull/317)

* Added C-SWAP gate to the set of qubit operations
  [(#330)](https://github.com/XanaduAI/pennylane/pull/330)

* The TensorFlow interface has been renamed from `"tfe"` to `"tf"`, and
  now supports TensorFlow 2.0.
  [(#337)](https://github.com/XanaduAI/pennylane/pull/337)

* Added the S and T gates to the set of qubit operations.
  [(#343)](https://github.com/XanaduAI/pennylane/pull/343)

* Tensor observables are now supported within the `expval`,
  `var`, and `sample` functions, by using the `@` operator.
  [(#267)](https://github.com/XanaduAI/pennylane/pull/267)


<h3>Breaking changes</h3>

* The argument `n` specifying the number of samples in the method `Device.sample` was removed.
  Instead, the method will always return `Device.shots` many samples.
  [(#317)](https://github.com/XanaduAI/pennylane/pull/317)

<h3>Improvements</h3>

* The number of shots / random samples used to estimate expectation values and variances, `Device.shots`,
  can now be changed after device creation.
  [(#317)](https://github.com/XanaduAI/pennylane/pull/317)

* Unified import shortcuts to be under qml in qnode.py
  and test_operation.py
  [(#329)](https://github.com/XanaduAI/pennylane/pull/329)

* The quantum natural gradient now uses `scipy.linalg.pinvh` which is more efficient for symmetric matrices
  than the previously used `scipy.linalg.pinv`.
  [(#331)](https://github.com/XanaduAI/pennylane/pull/331)

* The deprecated `qml.expval.Observable` syntax has been removed.
  [(#267)](https://github.com/XanaduAI/pennylane/pull/267)

* Remainder of the unittest-style tests were ported to pytest.
  [(#310)](https://github.com/XanaduAI/pennylane/pull/310)

* The `do_queue` argument for operations now only takes effect
  within QNodes. Outside of QNodes, operations can now be instantiated
  without needing to specify `do_queue`.
  [(#359)](https://github.com/XanaduAI/pennylane/pull/359)

<h3>Documentation</h3>

* The docs are rewritten and restructured to contain a code introduction section as well as an API section.
  [(#314)](https://github.com/XanaduAI/pennylane/pull/275)

* Added Ising model example to the tutorials
  [(#319)](https://github.com/XanaduAI/pennylane/pull/319)

* Added tutorial for QAOA on MaxCut problem
  [(#328)](https://github.com/XanaduAI/pennylane/pull/328)

* Added QGAN flow chart figure to its tutorial
  [(#333)](https://github.com/XanaduAI/pennylane/pull/333)

* Added missing figures for gallery thumbnails of state-preparation
  and QGAN tutorials
  [(#326)](https://github.com/XanaduAI/pennylane/pull/326)

* Fixed typos in the state preparation tutorial
  [(#321)](https://github.com/XanaduAI/pennylane/pull/321)

* Fixed bug in VQE tutorial 3D plots
  [(#327)](https://github.com/XanaduAI/pennylane/pull/327)

<h3>Bug fixes</h3>

* Fixed typo in measurement type error message in qnode.py
  [(#341)](https://github.com/XanaduAI/pennylane/pull/341)

<h3>Contributors</h3>

This release contains contributions from (in alphabetical order):

Shahnawaz Ahmed, Ville Bergholm, Aroosa Ijaz, Josh Izaac, Nathan Killoran, Angus Lowe,
Johannes Jakob Meyer, Maria Schuld, Antal Száva, Roeland Wiersema.

# Release 0.5.0

<h3>New features since last release</h3>

* Adds a new optimizer, `qml.QNGOptimizer`, which optimizes QNodes using
  quantum natural gradient descent. See https://arxiv.org/abs/1909.02108
  for more details.
  [(#295)](https://github.com/XanaduAI/pennylane/pull/295)
  [(#311)](https://github.com/XanaduAI/pennylane/pull/311)

* Adds a new QNode method, `QNode.metric_tensor()`,
  which returns the block-diagonal approximation to the Fubini-Study
  metric tensor evaluated on the attached device.
  [(#295)](https://github.com/XanaduAI/pennylane/pull/295)

* Sampling support: QNodes can now return a specified number of samples
  from a given observable via the top-level `pennylane.sample()` function.
  To support this on plugin devices, there is a new `Device.sample` method.

  Calculating gradients of QNodes that involve sampling is not possible.
  [(#256)](https://github.com/XanaduAI/pennylane/pull/256)

* `default.qubit` has been updated to provide support for sampling.
  [(#256)](https://github.com/XanaduAI/pennylane/pull/256)

* Added controlled rotation gates to PennyLane operations and `default.qubit` plugin.
  [(#251)](https://github.com/XanaduAI/pennylane/pull/251)

<h3>Breaking changes</h3>

* The method `Device.supported` was removed, and replaced with the methods
  `Device.supports_observable` and `Device.supports_operation`.
  Both methods can be called with string arguments (`dev.supports_observable('PauliX')`) and
  class arguments (`dev.supports_observable(qml.PauliX)`).
  [(#276)](https://github.com/XanaduAI/pennylane/pull/276)

* The following CV observables were renamed to comply with the new Operation/Observable
  scheme: `MeanPhoton` to `NumberOperator`, `Homodyne` to `QuadOperator` and `NumberState` to `FockStateProjector`.
  [(#254)](https://github.com/XanaduAI/pennylane/pull/254)

<h3>Improvements</h3>

* The `AmplitudeEmbedding` function now provides options to normalize and
  pad features to ensure a valid state vector is prepared.
  [(#275)](https://github.com/XanaduAI/pennylane/pull/275)

* Operations can now optionally specify generators, either as existing PennyLane
  operations, or by providing a NumPy array.
  [(#295)](https://github.com/XanaduAI/pennylane/pull/295)
  [(#313)](https://github.com/XanaduAI/pennylane/pull/313)

* Adds a `Device.parameters` property, so that devices can view a dictionary mapping free
  parameters to operation parameters. This will allow plugin devices to take advantage
  of parametric compilation.
  [(#283)](https://github.com/XanaduAI/pennylane/pull/283)

* Introduces two enumerations: `Any` and `All`, representing any number of wires
  and all wires in the system respectively. They can be imported from
  `pennylane.operation`, and can be used when defining the `Operation.num_wires`
  class attribute of operations.
  [(#277)](https://github.com/XanaduAI/pennylane/pull/277)

  As part of this change:

  - `All` is equivalent to the integer 0, for backwards compatibility with the
    existing test suite

  - `Any` is equivalent to the integer -1 to allow numeric comparison
    operators to continue working

  - An additional validation is now added to the `Operation` class,
    which will alert the user that an operation with `num_wires = All`
    is being incorrectly.

* The one-qubit rotations in `pennylane.plugins.default_qubit` no longer depend on Scipy's `expm`. Instead
  they are calculated with Euler's formula.
  [(#292)](https://github.com/XanaduAI/pennylane/pull/292)

* Creates an `ObservableReturnTypes` enumeration class containing `Sample`,
  `Variance` and `Expectation`. These new values can be assigned to the `return_type`
  attribute of an `Observable`.
  [(#290)](https://github.com/XanaduAI/pennylane/pull/290)

* Changed the signature of the `RandomLayer` and `RandomLayers` templates to have a fixed seed by default.
  [(#258)](https://github.com/XanaduAI/pennylane/pull/258)

* `setup.py` has been cleaned up, removing the non-working shebang,
  and removing unused imports.
  [(#262)](https://github.com/XanaduAI/pennylane/pull/262)

<h3>Documentation</h3>

* A documentation refactor to simplify the tutorials and
  include Sphinx-Gallery.
  [(#291)](https://github.com/XanaduAI/pennylane/pull/291)

  - Examples and tutorials previously split across the `examples/`
    and `doc/tutorials/` directories, in a mixture of ReST and Jupyter notebooks,
    have been rewritten as Python scripts with ReST comments in a single location,
    the `examples/` folder.

  - Sphinx-Gallery is used to automatically build and run the tutorials.
    Rendered output is displayed in the Sphinx documentation.

  - Links are provided at the top of every tutorial page for downloading the
    tutorial as an executable python script, downloading the tutorial
    as a Jupyter notebook, or viewing the notebook on GitHub.

  - The tutorials table of contents have been moved to a single quick start page.

* Fixed a typo in `QubitStateVector`.
  [(#296)](https://github.com/XanaduAI/pennylane/pull/296)

* Fixed a typo in the `default_gaussian.gaussian_state` function.
  [(#293)](https://github.com/XanaduAI/pennylane/pull/293)

* Fixed a typo in the gradient recipe within the `RX`, `RY`, `RZ`
  operation docstrings.
  [(#248)](https://github.com/XanaduAI/pennylane/pull/248)

* Fixed a broken link in the tutorial documentation, as a
  result of the `qml.expval.Observable` deprecation.
  [(#246)](https://github.com/XanaduAI/pennylane/pull/246)

<h3>Bug fixes</h3>

* Fixed a bug where a `PolyXP` observable would fail if applied to subsets
  of wires on `default.gaussian`.
  [(#277)](https://github.com/XanaduAI/pennylane/pull/277)

<h3>Contributors</h3>

This release contains contributions from (in alphabetical order):

Simon Cross, Aroosa Ijaz, Josh Izaac, Nathan Killoran, Johannes Jakob Meyer,
Rohit Midha, Nicolás Quesada, Maria Schuld, Antal Száva, Roeland Wiersema.

# Release 0.4.0

<h3>New features since last release</h3>

* `pennylane.expval()` is now a top-level *function*, and is no longer
  a package of classes. For now, the existing `pennylane.expval.Observable`
  interface continues to work, but will raise a deprecation warning.
  [(#232)](https://github.com/XanaduAI/pennylane/pull/232)

* Variance support: QNodes can now return the variance of observables,
  via the top-level `pennylane.var()` function. To support this on
  plugin devices, there is a new `Device.var` method.

  The following observables support analytic gradients of variances:

  - All qubit observables (requiring 3 circuit evaluations for involutory
    observables such as `Identity`, `X`, `Y`, `Z`; and 5 circuit evals for
    non-involutary observables, currently only `qml.Hermitian`)

  - First-order CV observables (requiring 5 circuit evaluations)

  Second-order CV observables support numerical variance gradients.

* `pennylane.about()` function added, providing details
  on current PennyLane version, installed plugins, Python,
  platform, and NumPy versions [(#186)](https://github.com/XanaduAI/pennylane/pull/186)

* Removed the logic that allowed `wires` to be passed as a positional
  argument in quantum operations. This allows us to raise more useful
  error messages for the user if incorrect syntax is used.
  [(#188)](https://github.com/XanaduAI/pennylane/pull/188)

* Adds support for multi-qubit expectation values of the `pennylane.Hermitian()`
  observable [(#192)](https://github.com/XanaduAI/pennylane/pull/192)

* Adds support for multi-qubit expectation values in `default.qubit`.
  [(#202)](https://github.com/XanaduAI/pennylane/pull/202)

* Organize templates into submodules [(#195)](https://github.com/XanaduAI/pennylane/pull/195).
  This included the following improvements:

  - Distinguish embedding templates from layer templates.

  - New random initialization functions supporting the templates available
    in the new submodule `pennylane.init`.

  - Added a random circuit template (`RandomLayers()`), in which rotations and 2-qubit gates are randomly
    distributed over the wires

  - Add various embedding strategies

<h3>Breaking changes</h3>

* The `Device` methods `expectations`, `pre_expval`, and `post_expval` have been
  renamed to `observables`, `pre_measure`, and `post_measure` respectively.
  [(#232)](https://github.com/XanaduAI/pennylane/pull/232)

<h3>Improvements</h3>

* `default.qubit` plugin now uses `np.tensordot` when applying quantum operations
  and evaluating expectations, resulting in significant speedup
  [(#239)](https://github.com/XanaduAI/pennylane/pull/239),
  [(#241)](https://github.com/XanaduAI/pennylane/pull/241)

* PennyLane now allows division of quantum operation parameters by a constant
  [(#179)](https://github.com/XanaduAI/pennylane/pull/179)

* Portions of the test suite are in the process of being ported to pytest.
  Note: this is still a work in progress.

  Ported tests include:

  - `test_ops.py`
  - `test_about.py`
  - `test_classical_gradients.py`
  - `test_observables.py`
  - `test_measure.py`
  - `test_init.py`
  - `test_templates*.py`
  - `test_ops.py`
  - `test_variable.py`
  - `test_qnode.py` (partial)

<h3>Bug fixes</h3>

* Fixed a bug in `Device.supported`, which would incorrectly
  mark an operation as supported if it shared a name with an
  observable [(#203)](https://github.com/XanaduAI/pennylane/pull/203)

* Fixed a bug in `Operation.wires`, by explicitly casting the
  type of each wire to an integer [(#206)](https://github.com/XanaduAI/pennylane/pull/206)

* Removed code in PennyLane which configured the logger,
  as this would clash with users' configurations
  [(#208)](https://github.com/XanaduAI/pennylane/pull/208)

* Fixed a bug in `default.qubit`, in which `QubitStateVector` operations
  were accidentally being cast to `np.float` instead of `np.complex`.
  [(#211)](https://github.com/XanaduAI/pennylane/pull/211)


<h3>Contributors</h3>

This release contains contributions from:

Shahnawaz Ahmed, riveSunder, Aroosa Ijaz, Josh Izaac, Nathan Killoran, Maria Schuld.

# Release 0.3.1

<h3>Bug fixes</h3>

* Fixed a bug where the interfaces submodule was not correctly being packaged via setup.py

# Release 0.3.0

<h3>New features since last release</h3>

* PennyLane now includes a new `interfaces` submodule, which enables QNode integration with additional machine learning libraries.
* Adds support for an experimental PyTorch interface for QNodes
* Adds support for an experimental TensorFlow eager execution interface for QNodes
* Adds a PyTorch+GPU+QPU tutorial to the documentation
* Documentation now includes links and tutorials including the new [PennyLane-Forest](https://github.com/rigetti/pennylane-forest) plugin.

<h3>Improvements</h3>

* Printing a QNode object, via `print(qnode)` or in an interactive terminal, now displays more useful information regarding the QNode,
  including the device it runs on, the number of wires, it's interface, and the quantum function it uses:

  ```python
  >>> print(qnode)
  <QNode: device='default.qubit', func=circuit, wires=2, interface=PyTorch>
  ```

<h3>Contributors</h3>

This release contains contributions from:

Josh Izaac and Nathan Killoran.


# Release 0.2.0

<h3>New features since last release</h3>

* Added the `Identity` expectation value for both CV and qubit models [(#135)](https://github.com/XanaduAI/pennylane/pull/135)
* Added the `templates.py` submodule, containing some commonly used QML models to be used as ansatz in QNodes [(#133)](https://github.com/XanaduAI/pennylane/pull/133)
* Added the `qml.Interferometer` CV operation [(#152)](https://github.com/XanaduAI/pennylane/pull/152)
* Wires are now supported as free QNode parameters [(#151)](https://github.com/XanaduAI/pennylane/pull/151)
* Added ability to update stepsizes of the optimizers [(#159)](https://github.com/XanaduAI/pennylane/pull/159)

<h3>Improvements</h3>

* Removed use of hardcoded values in the optimizers, made them parameters (see [#131](https://github.com/XanaduAI/pennylane/pull/131) and [#132](https://github.com/XanaduAI/pennylane/pull/132))
* Created the new `PlaceholderExpectation`, to be used when both CV and qubit expval modules contain expectations with the same name
* Provide a way for plugins to view the operation queue _before_ applying operations. This allows for on-the-fly modifications of
  the queue, allowing hardware-based plugins to support the full range of qubit expectation values. [(#143)](https://github.com/XanaduAI/pennylane/pull/143)
* QNode return values now support _any_ form of sequence, such as lists, sets, etc. [(#144)](https://github.com/XanaduAI/pennylane/pull/144)
* CV analytic gradient calculation is now more robust, allowing for operations which may not themselves be differentiated, but have a
  well defined `_heisenberg_rep` method, and so may succeed operations that are analytically differentiable [(#152)](https://github.com/XanaduAI/pennylane/pull/152)

<h3>Bug fixes</h3>

* Fixed a bug where the variational classifier example was not batching when learning parity (see [#128](https://github.com/XanaduAI/pennylane/pull/128) and [#129](https://github.com/XanaduAI/pennylane/pull/129))
* Fixed an inconsistency where some initial state operations were documented as accepting complex parameters - all operations
  now accept real values [(#146)](https://github.com/XanaduAI/pennylane/pull/146)

<h3>Contributors</h3>

This release contains contributions from:

Christian Gogolin, Josh Izaac, Nathan Killoran, and Maria Schuld.


# Release 0.1.0

Initial public release.

<h3>Contributors</h3>
This release contains contributions from:

Ville Bergholm, Josh Izaac, Maria Schuld, Christian Gogolin, and Nathan Killoran.<|MERGE_RESOLUTION|>--- conflicted
+++ resolved
@@ -671,17 +671,9 @@
 This release contains contributions from (in alphabetical order):
 
 Marius Aglitoiu, Vishnu Ajith, Thomas Bromley, Jack Ceroni, Alaric Cheng, Miruna Daian, Olivia Di Matteo,
-<<<<<<< HEAD
-
 Tanya Garg, Christian Gogolin, Diego Guala, Anthony Hayes, Ryan Hill, Josh Izaac, Pavan Jayasinha, Nathan Killoran, 
 Christina Lee, Ryan Levy, Johannes Jakob Meyer, Romain Moyard, Nahum Sá, Maria Schuld, Brian Shi, Antal Száva,
 David Wierichs, Vincent Wong, Alberto Maldonado, Ashish Panigrahi.
-=======
-Tanya Garg, Christian Gogolin, Diego Guala, Anthony Hayes, Ryan Hill, Josh Izaac, Pavan Jayasinha, Nathan Killoran,
-Christina Lee, Ryan Levy, Nahum Sá, Maria Schuld, Johannes Jakob Meyer, Brian Shi, Antal Száva, David Wierichs,
-Vincent Wong, Alberto Maldonado, Ashish Panigrahi.
->>>>>>> a458d9ba
-
 
 # Release 0.15.1
 
